import os
import random
import time

import numpy as np
import pytest
import torch

import flag_gems
from flag_gems import topk_softmax

from .accuracy_utils import (
    CONTIGUOUS_SHAPE_STRIDES_2D,
    FLOAT_DTYPES,
    INT_DTYPES,
    IRREGULAR_SHAPE_STRIDES,
    REDUCTION_SHAPES,
    REDUCTION_SMALL_SHAPES,
    SHAPE_STRIDES,
    SkipVersion,
    gems_assert_close,
    gems_assert_equal,
    init_seed,
    to_reference,
)
from .conftest import QUICK_MODE

# Make sure every thread has same seed.
random.seed(time.time() // 100)

FLOAT_DTYPES = [torch.float32] if QUICK_MODE else FLOAT_DTYPES
DIM_LIST = [1] if QUICK_MODE else [0, 1]
DIMS_LIST = [1] if QUICK_MODE else [0, 1, [0, 1], [1, 0]]
KEEPDIM_DIMS_SHAPE = (
    [(True, DIMS_LIST[0], REDUCTION_SHAPES[0])]
    if QUICK_MODE
    else list(zip([True, False] * 2, DIMS_LIST, REDUCTION_SHAPES + [(7, 4, 11, 1)]))
)
SMOOTH_IGNORE_SHAPE = (
    [(0.1, 1, REDUCTION_SHAPES[0])]
    if QUICK_MODE
    else list(zip([0, 0.1, 1], [1, 200, -100], REDUCTION_SHAPES))
)
SMOOTH_SHAPE = (
    [(0.1, REDUCTION_SHAPES[0])]
    if QUICK_MODE
    else list(zip([1, 0.1, 0], REDUCTION_SHAPES))
)
DIM_SHAPE_STRIDES = (
    [(1, *CONTIGUOUS_SHAPE_STRIDES_2D[1])]
    if QUICK_MODE
    else list(
        (random.randint(0, len(shape) - 1), shape, stride)
        for shape, stride in SHAPE_STRIDES
    )
)
REGULAR_DIM_SHAPE_STRIDES = (
    [(1, *CONTIGUOUS_SHAPE_STRIDES_2D[1])]
    if QUICK_MODE
    else list(
        (random.randint(0, len(shape) - 1), shape, stride)
        for shape, stride in CONTIGUOUS_SHAPE_STRIDES_2D
    )
)
IRREGULAR_DIM_SHAPE_STRIDES = [(3, *IRREGULAR_SHAPE_STRIDES)]

THRESHOLD_SHAPE = (
    [(0.3, REDUCTION_SHAPES[0])]
    if QUICK_MODE
    else list(zip([0.3, 0.5, 0.7], REDUCTION_SHAPES))
)
CROSS_ENTROPY_LOSS_REDUCTION = ["mean"] if QUICK_MODE else ["mean", "none", "sum"]


@pytest.mark.amax
@pytest.mark.parametrize("keepdim, dim, shape", KEEPDIM_DIMS_SHAPE)
@pytest.mark.parametrize("dtype", FLOAT_DTYPES)
def test_accuracy_amax(shape, dim, keepdim, dtype):
    inp = torch.randn(shape, dtype=dtype, device=flag_gems.device)
    ref_inp = to_reference(inp)

    ref_out = torch.amax(ref_inp, dim=dim, keepdim=keepdim)
    with flag_gems.use_gems():
        res_out = torch.amax(inp, dim=dim, keepdim=keepdim)

    gems_assert_equal(res_out, ref_out)


# TODO: There are some bugs in argmax with large size.
@pytest.mark.argmax
@pytest.mark.parametrize("shape", REDUCTION_SMALL_SHAPES)
@pytest.mark.parametrize("dim", DIM_LIST)
@pytest.mark.parametrize("keepdim", [True, False])
@pytest.mark.parametrize("dtype", FLOAT_DTYPES)
def test_accuracy_argmax(shape, dim, keepdim, dtype):
    inp = torch.randn(shape, dtype=dtype, device=flag_gems.device)
    ref_inp = to_reference(inp)

    ref_out = torch.argmax(ref_inp, dim=dim, keepdim=keepdim)
    with flag_gems.use_gems():
        res_out = torch.argmax(inp, dim=dim, keepdim=keepdim)

    gems_assert_equal(res_out, ref_out)


@pytest.mark.argmin
@pytest.mark.parametrize("shape", REDUCTION_SMALL_SHAPES)
@pytest.mark.parametrize("dim", DIM_LIST + [None])
@pytest.mark.parametrize("keepdim", [True, False])
@pytest.mark.parametrize("dtype", FLOAT_DTYPES + INT_DTYPES)
def test_accuracy_argmin(shape, dim, keepdim, dtype):
    if dtype in INT_DTYPES:
        inp = torch.randint(-1024, 1024, size=shape, device=flag_gems.device).to(dtype)
    else:
        inp = torch.randn(shape, dtype=dtype, device=flag_gems.device)
    ref_inp = to_reference(inp)

    ref_out = torch.argmin(ref_inp, dim=dim, keepdim=keepdim)
    with flag_gems.use_gems():
        res_out = torch.argmin(inp, dim=dim, keepdim=keepdim)

    gems_assert_equal(res_out, ref_out)


@pytest.mark.cross_entropy_loss
@pytest.mark.parametrize("label_smoothing, ignore_index, shape", SMOOTH_IGNORE_SHAPE)
@pytest.mark.parametrize("reduction", CROSS_ENTROPY_LOSS_REDUCTION)
@pytest.mark.parametrize("weight", [True, False])
@pytest.mark.parametrize("dtype", FLOAT_DTYPES)
def test_accuracy_cross_entropy_loss_indices(
    shape, dtype, weight, ignore_index, reduction, label_smoothing
):
    dim = 1
    up_limit = shape[dim] - 1
    target_shape = list(shape)
    del target_shape[dim]

    inp = torch.randn(shape, dtype=dtype, device=flag_gems.device, requires_grad=True)
    target = torch.randint(0, up_limit, target_shape, device=flag_gems.device)
    ref_inp = to_reference(inp, True)
    ref_target = to_reference(target)

    if weight:
        wgt = torch.randn(shape[dim], dtype=dtype, device=flag_gems.device)
        ref_wgt = to_reference(wgt, True)
    else:
        wgt = None
        ref_wgt = None
    ref_out = torch.nn.functional.cross_entropy(
        ref_inp,
        ref_target,
        weight=ref_wgt,
        ignore_index=ignore_index,
        reduction=reduction,
        label_smoothing=label_smoothing,
    )
    res_out = flag_gems.cross_entropy_loss(
        inp,
        target,
        weight=wgt,
        ignore_index=ignore_index,
        reduction=reduction,
        label_smoothing=label_smoothing,
    )
    gems_assert_close(res_out, ref_out, dtype, reduce_dim=shape[dim])

    out_grad = torch.randn_like(res_out)
    ref_grad = to_reference(out_grad, True)
    (ref_in_grad,) = torch.autograd.grad(ref_out, ref_inp, ref_grad)
    (res_in_grad,) = torch.autograd.grad(res_out, inp, out_grad)
    gems_assert_close(res_in_grad, ref_in_grad, dtype, reduce_dim=shape[dim])


@pytest.mark.cross_entropy_loss
@pytest.mark.parametrize("label_smoothing, shape", SMOOTH_SHAPE)
@pytest.mark.parametrize("reduction", CROSS_ENTROPY_LOSS_REDUCTION)
@pytest.mark.parametrize("dtype", FLOAT_DTYPES)
def test_accuracy_cross_entropy_loss_probabilities(
    shape, dtype, reduction, label_smoothing
):
    dim = 1
    inp = torch.randn(shape, dtype=dtype, device=flag_gems.device, requires_grad=True)
    target = torch.randn(shape, dtype=dtype, device=flag_gems.device)
    weight = torch.randn(shape[dim], dtype=dtype, device=flag_gems.device)
    ref_inp = to_reference(inp, True)
    ref_target = to_reference(target, True)
    ref_weight = to_reference(weight, True)
    ref_out = torch.nn.functional.cross_entropy(
        ref_inp,
        ref_target,
        weight=ref_weight,
        reduction=reduction,
        label_smoothing=label_smoothing,
    )
    res_out = flag_gems.cross_entropy_loss(
        inp, target, weight=weight, reduction=reduction, label_smoothing=label_smoothing
    )
    gems_assert_close(res_out, ref_out, dtype, reduce_dim=shape[dim])

    out_grad = torch.randn_like(res_out)
    ref_grad = to_reference(out_grad, True)
    (ref_in_grad,) = torch.autograd.grad(ref_out, ref_inp, ref_grad)
    (res_in_grad,) = torch.autograd.grad(res_out, inp, out_grad)
    gems_assert_close(res_in_grad, ref_in_grad, dtype, reduce_dim=shape[dim])


@pytest.mark.skipif(flag_gems.vendor_name == "kunlunxin", reason="RESULT TODOFIX")
@pytest.mark.nll_loss
@pytest.mark.parametrize("reduction", ["mean", "none", "sum"])
@pytest.mark.parametrize("weight", [True, False])
@pytest.mark.parametrize("shape", REDUCTION_SHAPES)
@pytest.mark.parametrize("dtype", FLOAT_DTYPES)
@pytest.mark.parametrize("ignore_index", [1, 200, -100])
def test_accuracy_nll_loss(shape, dtype, ignore_index, reduction, weight):
    dim = 1
    target_shape = list(shape)
    del target_shape[dim]

    inp = torch.randn(shape, dtype=dtype, device=flag_gems.device, requires_grad=True)
    target = torch.randint(0, shape[dim], target_shape, device=flag_gems.device)
    if weight:
        weight = torch.randn(shape[dim], dtype=dtype, device=flag_gems.device)
    else:
        weight = None
    ref_inp = to_reference(inp, True)
    ref_target = to_reference(target)
    ref_weight = to_reference(weight, True)

    ref_out = torch.nn.functional.nll_loss(
        ref_inp, ref_target, ref_weight, reduction=reduction, ignore_index=ignore_index
    )
    with flag_gems.use_gems():
        res_out = torch.nn.functional.nll_loss(
            inp, target, weight, reduction=reduction, ignore_index=ignore_index
        )
    reduce_dim = 1 if reduction == "none" else target.numel()
    gems_assert_close(res_out, ref_out, dtype, reduce_dim=reduce_dim, equal_nan=True)

    out_grad = torch.randn_like(res_out)
    ref_grad = to_reference(out_grad, True)
    (ref_in_grad,) = torch.autograd.grad(ref_out, ref_inp, ref_grad)
    with flag_gems.use_gems():
        (res_in_grad,) = torch.autograd.grad(res_out, inp, out_grad)
    gems_assert_close(res_in_grad, ref_in_grad, dtype, reduce_dim=shape[dim])


CUMSUM_SHAPES = (
    [(2, 32)] if QUICK_MODE else REDUCTION_SHAPES + [(2637,), (16, 1025, 255)]
)


@pytest.mark.cumsum
@pytest.mark.parametrize("shape", CUMSUM_SHAPES)
@pytest.mark.parametrize("dtype", FLOAT_DTYPES + INT_DTYPES)
def test_accuracy_cumsum(shape, dtype):
    if flag_gems.vendor_name == "kunlunxin":
        torch.manual_seed(0)
        torch.cuda.manual_seed_all(0)

    dim = 1 if shape == REDUCTION_SHAPES[-1] else -1
    if dtype in INT_DTYPES:
        inp = torch.randint(-3, 3, shape, device=flag_gems.device).to(dtype)
        ref_inp = to_reference(inp)
    else:
        inp = torch.randn(shape, dtype=dtype, device=flag_gems.device)
        ref_inp = to_reference(inp, True)

    ref_out = torch.cumsum(ref_inp, dim=dim)
    if flag_gems.vendor_name == "kunlunxin":
        from flag_gems.runtime.backend._kunlunxin import ops as kl_ops

        res_out = kl_ops.cumsum(inp, dim=dim)
    else:
        with flag_gems.use_gems():
            res_out = torch.cumsum(inp, dim=dim)

    # we should use ref's output type, since cumsum of int dtype results in int64
    check_dtype = ref_out.dtype if dtype in INT_DTYPES else dtype
    gems_assert_close(res_out, ref_out, check_dtype, reduce_dim=shape[dim])


CUMMIN_SHAPES = (
    [(2, 32)] if QUICK_MODE else REDUCTION_SHAPES + [(2637,), (16, 1025, 255)]
)


@pytest.mark.skipif(
    SkipVersion("triton", "<3.0"),
    reason="Skipping when associative_scan only support single tensor input.",
)
@pytest.mark.cummin
@pytest.mark.parametrize("shape", CUMMIN_SHAPES)
@pytest.mark.parametrize("dtype", FLOAT_DTYPES + INT_DTYPES)
def test_accuracy_cummin(shape, dtype):
    if flag_gems.vendor_name == "mthreads":
        # Compatible with older versions of LLVM
        os.environ["DISABLE_LLVM_OPT"] = "1"

    dim = 1 if shape == REDUCTION_SHAPES[-1] else -1
    if dtype in INT_DTYPES:
        inp = torch.randint(-3, 3, shape, device=flag_gems.device).to(dtype)
    else:
        inp = torch.randn(shape, dtype=dtype, device=flag_gems.device)
    ref_inp = to_reference(inp, True)

    ref_out = torch.cummin(ref_inp, dim=dim)
    with flag_gems.use_gems():
        res_out = torch.cummin(inp, dim=dim)
    gems_assert_close(res_out.values, ref_out.values, dtype, reduce_dim=shape[dim])
    gems_assert_equal(res_out.indices, ref_out.indices)

    if flag_gems.vendor_name == "mthreads":
        del os.environ["DISABLE_LLVM_OPT"]


@pytest.mark.cummin
@pytest.mark.parametrize("shape", CUMMIN_SHAPES)
@pytest.mark.parametrize("dtype", FLOAT_DTYPES)
@pytest.mark.parametrize("nan_ratio", [0.1, 0.3, 0.5])
def test_accuracy_cummin_with_nan(shape, dtype, nan_ratio):
    """Test cummin with NaN values at different ratios"""
    if flag_gems.vendor_name == "mthreads":
        # Compatible with older versions of LLVM
        os.environ["DISABLE_LLVM_OPT"] = "1"

    dim = 1 if shape == REDUCTION_SHAPES[-1] else -1

    # Create tensor with some NaN values
    inp = torch.randn(shape, dtype=dtype, device=flag_gems.device)

    # Randomly set some values to NaN
    total_elements = inp.numel()
    nan_count = int(total_elements * nan_ratio)
    nan_indices = torch.randperm(total_elements)[:nan_count]
    flat_inp = inp.flatten()
    flat_inp[nan_indices] = float("nan")
    inp = flat_inp.view(shape)

    ref_inp = to_reference(inp, True)

    ref_out = torch.cummin(ref_inp, dim=dim)
    with flag_gems.use_gems():
        res_out = torch.cummin(inp, dim=dim)

    gems_assert_close(
        res_out.values, ref_out.values, dtype, reduce_dim=shape[dim], equal_nan=True
    )
    gems_assert_equal(res_out.indices, ref_out.indices)

    if flag_gems.vendor_name == "mthreads":
        del os.environ["DISABLE_LLVM_OPT"]


CUMMAX_SHAPES = (
    [(2, 32)] if QUICK_MODE else REDUCTION_SHAPES + [(2637,), (16, 1025, 255)]
)


@pytest.mark.skipif(
    SkipVersion("triton", "<3.0"),
    reason="Skipping when associative_scan only support single tensor input.",
)
@pytest.mark.cummax
@pytest.mark.parametrize("shape", CUMMAX_SHAPES)
@pytest.mark.parametrize("dtype", FLOAT_DTYPES + INT_DTYPES)
def test_accuracy_cummax(shape, dtype):
    if flag_gems.vendor_name == "mthreads":
        # Compatible with older versions of LLVM
        os.environ["DISABLE_LLVM_OPT"] = "1"

    dim = 1 if shape == REDUCTION_SHAPES[-1] else -1
    if dtype in INT_DTYPES:
        inp = torch.randint(-3, 3, shape, device=flag_gems.device).to(dtype)
    else:
        inp = torch.randn(shape, dtype=dtype, device=flag_gems.device)
    ref_inp = to_reference(inp, True)

    ref_out = torch.cummax(ref_inp, dim=dim)
    with flag_gems.use_gems():
        res_out = torch.cummax(inp, dim=dim)
    gems_assert_close(res_out.values, ref_out.values, dtype, reduce_dim=shape[dim])
    gems_assert_equal(res_out.indices, ref_out.indices)

    if flag_gems.vendor_name == "mthreads":
        del os.environ["DISABLE_LLVM_OPT"]


@pytest.mark.cummax
@pytest.mark.parametrize("shape", CUMMAX_SHAPES)
@pytest.mark.parametrize("dtype", FLOAT_DTYPES)
@pytest.mark.parametrize("nan_ratio", [0.1, 0.3, 0.5])
def test_accuracy_cummax_with_nan(shape, dtype, nan_ratio):
    """Test cummax with NaN values at different ratios"""
    if flag_gems.vendor_name == "mthreads":
        # Compatible with older versions of LLVM
        os.environ["DISABLE_LLVM_OPT"] = "1"

    dim = 1 if shape == REDUCTION_SHAPES[-1] else -1

    # Create tensor with some NaN values
    inp = torch.randn(shape, dtype=dtype, device=flag_gems.device)

    # Randomly set some values to NaN
    total_elements = inp.numel()
    nan_count = int(total_elements * nan_ratio)
    nan_indices = torch.randperm(total_elements)[:nan_count]
    flat_inp = inp.flatten()
    flat_inp[nan_indices] = float("nan")
    inp = flat_inp.view(shape)

    ref_inp = to_reference(inp, True)

    ref_out = torch.cummax(ref_inp, dim=dim)
    with flag_gems.use_gems():
        res_out = torch.cummax(inp, dim=dim)

    gems_assert_close(
        res_out.values, ref_out.values, dtype, reduce_dim=shape[dim], equal_nan=True
    )
    gems_assert_equal(res_out.indices, ref_out.indices)

    if flag_gems.vendor_name == "mthreads":
        del os.environ["DISABLE_LLVM_OPT"]


NONZERO_SHAPES = [(2, 32)] if QUICK_MODE else REDUCTION_SHAPES + [(2637,)]


@pytest.mark.nonzero
@pytest.mark.parametrize("shape", NONZERO_SHAPES)
@pytest.mark.parametrize("dtype", FLOAT_DTYPES + INT_DTYPES + [torch.bool])
def test_accuracy_nonzero(shape, dtype):
    if dtype == torch.bool:
        inp = torch.randint(0, 2, shape, dtype=torch.int, device=flag_gems.device).to(
            dtype
        )
    elif dtype in INT_DTYPES:
        inp = torch.randint(-3, 3, shape, device=flag_gems.device).to(dtype)
    else:
        inp = torch.randn(shape, dtype=dtype, device=flag_gems.device)
    ref_inp = to_reference(inp, False)

    ref_out = torch.nonzero(ref_inp)
    with flag_gems.use_gems():
        res_out = torch.nonzero(inp)

    gems_assert_equal(res_out, ref_out)


@pytest.mark.count_nonzero
@pytest.mark.parametrize("shape", REDUCTION_SHAPES)
@pytest.mark.parametrize("dtype", FLOAT_DTYPES + INT_DTYPES + [torch.bool])
def test_accuracy_count_nonzero(shape, dtype):
    if dtype == torch.bool:
        inp = torch.randint(0, 2, shape, dtype=torch.int, device=flag_gems.device).to(
            dtype
        )
    elif dtype in INT_DTYPES:
        inp = torch.randint(-3, 3, shape, device=flag_gems.device).to(dtype)
    else:
        inp = torch.randn(shape, dtype=dtype, device=flag_gems.device)
    ref_inp = to_reference(inp, False)
    dim = random.choice([None] + list(range(inp.ndim)))
    ref_out = torch.count_nonzero(ref_inp, dim)
    with flag_gems.use_gems():
        res_out = torch.count_nonzero(inp, dim)
    gems_assert_equal(res_out, ref_out)


@pytest.mark.log_softmax
@pytest.mark.parametrize("shape", REDUCTION_SHAPES)
@pytest.mark.parametrize("dtype", FLOAT_DTYPES)
@pytest.mark.parametrize("dim", [0, 1] if flag_gems.vendor_name == "cambricon" else [1])
def test_accuracy_log_softmax(shape, dtype, dim):
    if flag_gems.vendor_name == "cambricon":
        torch.manual_seed(42)
        torch.mlu.manual_seed_all(42)
    inp = torch.randn(shape, dtype=dtype, device=flag_gems.device)
    ref_inp = to_reference(inp, True)

    ref_out = torch.nn.functional.log_softmax(ref_inp, dim=dim)
    with flag_gems.use_gems():
        res_out = torch.nn.functional.log_softmax(inp, dim=dim)
    gems_assert_close(res_out, ref_out, dtype)


@pytest.mark.log_softmax
@pytest.mark.parametrize("shape", REDUCTION_SHAPES)
@pytest.mark.parametrize("dtype", FLOAT_DTYPES)
@pytest.mark.parametrize("dim", [0, 1] if flag_gems.vendor_name == "cambricon" else [1])
def test_accuracy_log_softmax_backward(shape, dtype, dim):
    if flag_gems.vendor_name == "cambricon":
        torch.manual_seed(42)
        torch.mlu.manual_seed_all(42)
    res_grad = torch.randn(shape, dtype=dtype, device=flag_gems.device)
    res_out = torch.randn_like(res_grad)
    ref_grad = to_reference(res_grad, True)
    ref_out = to_reference(res_out, True)

    ref_in_grad = torch.ops.aten._log_softmax_backward_data(
        ref_grad, ref_out, dim, ref_grad.dtype
    )
    with flag_gems.use_gems():
        res_in_grad = torch.ops.aten._log_softmax_backward_data(
            res_grad, res_out, dim, dtype
        )
    gems_assert_close(res_in_grad, ref_in_grad, dtype, reduce_dim=shape[dim])


# TODO: failed at (1, 2) (200, 40999, 3)
@pytest.mark.softmax
@pytest.mark.parametrize(
    "shape", [(1, 256)] if QUICK_MODE else [(1, 256), (4096, 256), (200, 2560, 3)]
)
@pytest.mark.parametrize("dtype", FLOAT_DTYPES)
@pytest.mark.parametrize("dim", DIM_LIST)
@pytest.mark.parametrize("neg_inf", [True, False])
def test_accuracy_softmax(shape, dtype, dim, neg_inf):
    inp = torch.randn(shape, dtype=dtype, device=flag_gems.device)
    if neg_inf:
        inp = torch.where(inp < 0.0, float("-inf"), inp)
    ref_inp = to_reference(inp, True)

    ref_out = torch.nn.functional.softmax(ref_inp, dim=dim)
    with flag_gems.use_gems():
        res_out = torch.nn.functional.softmax(inp, dim=dim)
    gems_assert_close(res_out, ref_out, dtype, equal_nan=True)


@pytest.mark.softmax
@pytest.mark.parametrize(
    "shape", [(1, 256)] if QUICK_MODE else [(1, 256), (4096, 256), (200, 2560, 3)]
)
@pytest.mark.parametrize("dtype", FLOAT_DTYPES)
@pytest.mark.parametrize("dim", DIM_LIST)
@pytest.mark.parametrize("neg_inf", [True, False])
def test_accuracy_softmax_backward(shape, dtype, dim, neg_inf):
    res_grad = torch.randn(shape, dtype=dtype, device=flag_gems.device)
    if neg_inf:
        res_grad = torch.where(res_grad < 0.0, float("-inf"), res_grad)
    res_out = torch.randn_like(res_grad)

    ref_grad = to_reference(res_grad, True)
    ref_out = to_reference(res_out, True)

    ref_in_grad = torch.ops.aten._softmax_backward_data(
        ref_grad, ref_out, dim, ref_grad.dtype
    )
    with flag_gems.use_gems():
        res_in_grad = torch.ops.aten._softmax_backward_data(
            res_grad, res_out, dim, dtype
        )
    gems_assert_close(
        res_in_grad, ref_in_grad, dtype, reduce_dim=shape[dim], equal_nan=True
    )


@pytest.mark.var_mean
@pytest.mark.parametrize("shape", REDUCTION_SHAPES)
@pytest.mark.parametrize("dim", DIMS_LIST)
@pytest.mark.parametrize("correction", [1] if QUICK_MODE else [0, 1])
@pytest.mark.parametrize("keepdim", [True] if QUICK_MODE else [True, False])
@pytest.mark.parametrize("dtype", FLOAT_DTYPES)
def test_accuracy_varmean(shape, dim, correction, keepdim, dtype):
    if shape[0] == 1:  # TODO: res is inf, while ref is nan
        shape = (2, 2)
    inp = torch.randn(shape, dtype=dtype, device=flag_gems.device)
    ref_inp = to_reference(inp, True)

    ref_var, ref_mean = torch.var_mean(
        ref_inp, dim, correction=correction, keepdim=keepdim
    )
    with flag_gems.use_gems():
        res_var, res_mean = torch.var_mean(
            inp, dim, correction=correction, keepdim=keepdim
        )

    gems_assert_close(res_mean, ref_mean, dtype)
    gems_assert_close(res_var, ref_var, dtype)


@pytest.mark.scatter
@pytest.mark.parametrize(
    "src_shape", [(32, 8, 4)] if QUICK_MODE else [(128, 16, 4), (256, 32, 8)]
)
@pytest.mark.parametrize(
    "inp_shape", [(64, 16, 8)] if QUICK_MODE else [(512, 128, 32), (1024, 64, 16)]
)
@pytest.mark.parametrize("dim", [0, 1, 2])
@pytest.mark.parametrize("dtype", FLOAT_DTYPES)
def test_accuracy_scatter_src(src_shape, inp_shape, dim, dtype):
    inp = torch.randn(inp_shape, dtype=dtype, device=flag_gems.device)
    src = torch.randn(src_shape, dtype=dtype, device=flag_gems.device)
    size_dim = min(src_shape[dim], inp_shape[dim])

    import random

    index_shape = [
        random.randint(1, min(src_shape[0], inp_shape[0])),
        random.randint(1, min(src_shape[1], inp_shape[1])),
        random.randint(1, min(src_shape[2], inp_shape[2])),
    ]
    index = torch.empty(tuple(index_shape), dtype=torch.long, device=flag_gems.device)

    m, n, o = index_shape

    index_size_dim = index_shape[dim]
    # make unique indices
    for i in range(1 if dim == 0 else m):
        for j in range(1 if dim == 1 else n):
            for k in range(1 if dim == 2 else o):
                ii = [i, j, k]
                ii[dim] = slice(0, index.size(dim) + 1)
                index[tuple(ii)] = torch.randperm(size_dim)[0:index_size_dim]

    ref_inp = to_reference(inp)
    ref_index = to_reference(index)
    ref_src = to_reference(src)
    ref_out = torch.scatter(ref_inp, dim, ref_index, ref_src)
    with flag_gems.use_gems():
        res_out = torch.scatter(inp, dim, index, src)

    gems_assert_equal(res_out, ref_out)


@pytest.mark.scatter
@pytest.mark.parametrize(
    "src_shape", [(32, 8, 4)] if QUICK_MODE else [(128, 16, 4), (256, 32, 8)]
)
@pytest.mark.parametrize(
    "inp_shape", [(64, 16, 8)] if QUICK_MODE else [(512, 128, 32), (1024, 64, 16)]
)
@pytest.mark.parametrize("dim", [0, 1, 2])
@pytest.mark.parametrize("dtype", [torch.float16, torch.float32])
def test_accuracy_scatter_add(src_shape, inp_shape, dim, dtype):
    init_seed(0)
    inp = torch.randn(inp_shape, dtype=dtype, device=flag_gems.device)
    src = torch.randn(src_shape, dtype=dtype, device=flag_gems.device)
    size_dim = min(src_shape[dim], inp_shape[dim])

    import random

    index_shape = [
        random.randint(1, min(src_shape[0], inp_shape[0])),
        random.randint(1, min(src_shape[1], inp_shape[1])),
        random.randint(1, min(src_shape[2], inp_shape[2])),
    ]
    index = torch.empty(tuple(index_shape), dtype=torch.long, device=flag_gems.device)

    m, n, o = index_shape

    index_size_dim = index_shape[dim]
    # make unique indices
    for i in range(1 if dim == 0 else m):
        for j in range(1 if dim == 1 else n):
            for k in range(1 if dim == 2 else o):
                ii = [i, j, k]
                ii[dim] = slice(0, index.size(dim) + 1)
                index[tuple(ii)] = torch.randperm(size_dim)[0:index_size_dim]

    ref_inp = to_reference(inp, upcast=True)
    ref_index = to_reference(index)
    ref_src = to_reference(src, upcast=True)
    ref_out = torch.scatter(ref_inp, dim, ref_index, ref_src, reduce="add")
    with flag_gems.use_gems():
        res_out = torch.scatter(inp, dim, index, src, reduce="add")

    gems_assert_close(res_out, ref_out, dtype)


@pytest.mark.skipif(flag_gems.vendor_name == "hygon", reason="RuntimeError")
@pytest.mark.scatter
@pytest.mark.parametrize(
    "src_shape", [(32, 8, 4)] if QUICK_MODE else [(128, 16, 4), (256, 32, 8)]
)
@pytest.mark.parametrize(
    "inp_shape", [(64, 16, 8)] if QUICK_MODE else [(512, 128, 32), (1024, 64, 16)]
)
@pytest.mark.parametrize("dim", [0, 1, 2])
@pytest.mark.parametrize("dtype", [torch.float16, torch.float32])
def test_accuracy_scatter_mul(src_shape, inp_shape, dim, dtype):
    inp = torch.randn(inp_shape, dtype=dtype, device=flag_gems.device)
    src = torch.randn(src_shape, dtype=dtype, device=flag_gems.device)
    size_dim = min(src_shape[dim], inp_shape[dim])

    import random

    index_shape = [
        random.randint(1, min(src_shape[0], inp_shape[0])),
        random.randint(1, min(src_shape[1], inp_shape[1])),
        random.randint(1, min(src_shape[2], inp_shape[2])),
    ]
    index = torch.empty(tuple(index_shape), dtype=torch.long, device=flag_gems.device)

    m, n, o = index_shape

    index_size_dim = index_shape[dim]
    # make unique indices
    for i in range(1 if dim == 0 else m):
        for j in range(1 if dim == 1 else n):
            for k in range(1 if dim == 2 else o):
                ii = [i, j, k]
                ii[dim] = slice(0, index.size(dim) + 1)
                index[tuple(ii)] = torch.randperm(size_dim)[0:index_size_dim]

    ref_inp = to_reference(inp)
    ref_index = to_reference(index)
    ref_src = to_reference(src)
    ref_out = torch.scatter(ref_inp, dim, ref_index, ref_src, reduce="multiply")
    with flag_gems.use_gems():
        res_out = torch.scatter(inp, dim, index, src, reduce="multiply")

    gems_assert_close(res_out, ref_out, dtype)


@pytest.mark.scatter_
@pytest.mark.parametrize(
    "src_shape", [(32, 8, 4)] if QUICK_MODE else [(128, 16, 4), (256, 32, 8)]
)
@pytest.mark.parametrize(
    "inp_shape", [(64, 16, 8)] if QUICK_MODE else [(512, 128, 32), (1024, 64, 16)]
)
@pytest.mark.parametrize("dim", [0, 1, 2])
@pytest.mark.parametrize("dtype", FLOAT_DTYPES)
def test_accuracy_inplace_scatter_src(src_shape, inp_shape, dim, dtype):
    inp = torch.randn(inp_shape, dtype=dtype, device=flag_gems.device)
    src = torch.randn(src_shape, dtype=dtype, device=flag_gems.device)
    size_dim = min(src_shape[dim], inp_shape[dim])

    import random

    index_shape = [
        random.randint(1, min(src_shape[0], inp_shape[0])),
        random.randint(1, min(src_shape[1], inp_shape[1])),
        random.randint(1, min(src_shape[2], inp_shape[2])),
    ]
    index = torch.empty(tuple(index_shape), dtype=torch.long, device=flag_gems.device)

    m, n, o = index_shape

    index_size_dim = index_shape[dim]
    # make unique indices
    for i in range(1 if dim == 0 else m):
        for j in range(1 if dim == 1 else n):
            for k in range(1 if dim == 2 else o):
                ii = [i, j, k]
                ii[dim] = slice(0, index.size(dim) + 1)
                index[tuple(ii)] = torch.randperm(size_dim)[0:index_size_dim]

    ref_inp = to_reference(inp)
    ref_index = to_reference(index)
    ref_src = to_reference(src)
    ref_out = ref_inp.clone().scatter_(dim, ref_index, ref_src)
    with flag_gems.use_gems():
        res_out = inp.clone().scatter_(dim, index, src)

    gems_assert_equal(res_out, ref_out)


@pytest.mark.scatter_
@pytest.mark.parametrize(
    "src_shape", [(32, 8, 4)] if QUICK_MODE else [(128, 16, 4), (256, 32, 8)]
)
@pytest.mark.parametrize(
    "inp_shape", [(64, 16, 8)] if QUICK_MODE else [(512, 128, 32), (1024, 64, 16)]
)
@pytest.mark.parametrize("dim", [0, 1, 2])
@pytest.mark.parametrize("dtype", [torch.float16, torch.float32])
def test_accuracy_inplace_scatter_add(src_shape, inp_shape, dim, dtype):
    init_seed(0)
    inp = torch.randn(inp_shape, dtype=dtype, device=flag_gems.device)
    src = torch.randn(src_shape, dtype=dtype, device=flag_gems.device)
    size_dim = min(src_shape[dim], inp_shape[dim])

    import random

    index_shape = [
        random.randint(1, min(src_shape[0], inp_shape[0])),
        random.randint(1, min(src_shape[1], inp_shape[1])),
        random.randint(1, min(src_shape[2], inp_shape[2])),
    ]
    index = torch.empty(tuple(index_shape), dtype=torch.long, device=flag_gems.device)

    m, n, o = index_shape

    index_size_dim = index_shape[dim]
    # make unique indices
    for i in range(1 if dim == 0 else m):
        for j in range(1 if dim == 1 else n):
            for k in range(1 if dim == 2 else o):
                ii = [i, j, k]
                ii[dim] = slice(0, index.size(dim) + 1)
                index[tuple(ii)] = torch.randperm(size_dim)[0:index_size_dim]

    ref_inp = to_reference(inp, upcast=True)
    ref_index = to_reference(index)
    ref_src = to_reference(src, upcast=True)
    ref_out = ref_inp.clone().scatter_(dim, ref_index, ref_src, reduce="add")
    with flag_gems.use_gems():
        res_out = inp.clone().scatter_(dim, index, src, reduce="add")

    gems_assert_close(res_out, ref_out, dtype)


@pytest.mark.skipif(flag_gems.vendor_name == "hygon", reason="RuntimeError")
@pytest.mark.scatter_
@pytest.mark.parametrize(
    "src_shape", [(32, 8, 4)] if QUICK_MODE else [(128, 16, 4), (256, 32, 8)]
)
@pytest.mark.parametrize(
    "inp_shape", [(64, 16, 8)] if QUICK_MODE else [(512, 128, 32), (1024, 64, 16)]
)
@pytest.mark.parametrize("dim", [0, 1, 2])
@pytest.mark.parametrize("dtype", [torch.float16, torch.float32])
def test_accuracy_inplace_scatter_mul(src_shape, inp_shape, dim, dtype):
    inp = torch.randn(inp_shape, dtype=dtype, device=flag_gems.device)
    src = torch.randn(src_shape, dtype=dtype, device=flag_gems.device)
    size_dim = min(src_shape[dim], inp_shape[dim])

    import random

    index_shape = [
        random.randint(1, min(src_shape[0], inp_shape[0])),
        random.randint(1, min(src_shape[1], inp_shape[1])),
        random.randint(1, min(src_shape[2], inp_shape[2])),
    ]
    index = torch.empty(tuple(index_shape), dtype=torch.long, device=flag_gems.device)

    m, n, o = index_shape

    index_size_dim = index_shape[dim]
    # make unique indices
    for i in range(1 if dim == 0 else m):
        for j in range(1 if dim == 1 else n):
            for k in range(1 if dim == 2 else o):
                ii = [i, j, k]
                ii[dim] = slice(0, index.size(dim) + 1)
                index[tuple(ii)] = torch.randperm(size_dim)[0:index_size_dim]

    ref_inp = to_reference(inp)
    ref_index = to_reference(index)
    ref_src = to_reference(src)
    ref_out = ref_inp.clone().scatter_(dim, ref_index, ref_src, reduce="multiply")
    with flag_gems.use_gems():
        res_out = inp.clone().scatter_(dim, index, src, reduce="multiply")

    gems_assert_close(res_out, ref_out, dtype)


TRACE_SHAPES = [
    (1, 1),
    (5, 5),
    (10, 20),
    (30, 15),
    (1, 100),
    (100, 1),
    (128, 256),
    (256, 128),
    (0, 10),  # empty diagonal
    (10, 0),  # empty diagonal
    (1500, 1200),  # Larger shape
]


@pytest.mark.trace
@pytest.mark.parametrize("shape", TRACE_SHAPES)
@pytest.mark.parametrize("dtype", FLOAT_DTYPES + INT_DTYPES + [torch.bool])
def test_accuracy_trace(shape, dtype):
    if dtype == torch.bool:
        inp = torch.randint(0, 2, size=shape, device=flag_gems.device).to(dtype)
    elif dtype in INT_DTYPES:
        inp = torch.randint(-100, 100, size=shape, device=flag_gems.device).to(dtype)
    else:
        inp = torch.randn(shape, dtype=dtype, device=flag_gems.device)

    ref_inp = to_reference(inp)
    if ref_inp.device.type == "cpu" and dtype in [
        torch.half,
        torch.bfloat16,
        torch.bool,
    ]:
        ref_out = torch.sum(torch.diagonal(ref_inp))
    else:
        ref_out = torch.trace(ref_inp)
    with flag_gems.use_gems():
        res_out = torch.trace(inp)

    if dtype in FLOAT_DTYPES:
        gems_assert_close(res_out, ref_out, dtype)
    else:
        gems_assert_equal(res_out, ref_out)


@pytest.mark.gather
@pytest.mark.parametrize(
    "inp_shape",
    [(32, 8, 4)] if QUICK_MODE else [(512, 128, 32), (1024, 64, 16), (128, 32, 256)],
)
@pytest.mark.parametrize("dim", [0, 1, 2])
@pytest.mark.parametrize("dtype", FLOAT_DTYPES)
def test_accuracy_gather(inp_shape, dim, dtype):
    inp = torch.randn(
        inp_shape, dtype=dtype, device=flag_gems.device, requires_grad=True
    )
    size_dim = inp_shape[dim]

    import random

    index_shape = [
        random.randint(1, inp_shape[0]),
        random.randint(1, inp_shape[1]),
        random.randint(1, inp_shape[2]),
    ]
    index = torch.empty(tuple(index_shape), dtype=torch.long, device=flag_gems.device)

    m, n, o = index_shape

    index_size_dim = index_shape[dim]
    # make unique indices
    for i in range(1 if dim == 0 else m):
        for j in range(1 if dim == 1 else n):
            for k in range(1 if dim == 2 else o):
                ii = [i, j, k]
                ii[dim] = slice(0, index.size(dim) + 1)
                index[tuple(ii)] = torch.randperm(size_dim)[0:index_size_dim]

    ref_inp = to_reference(inp)
    ref_index = to_reference(index)
    ref_out = torch.gather(ref_inp, dim, ref_index)

    with flag_gems.use_gems():
        res_out = torch.gather(inp, dim, index)

    gems_assert_equal(res_out, ref_out)

    if dtype in (torch.bfloat16,):
        return

    out_grad = torch.randn_like(res_out)
    ref_grad = to_reference(out_grad)

    (ref_in_grad,) = torch.autograd.grad(ref_out, ref_inp, ref_grad)
    with flag_gems.use_gems():
        (res_in_grad,) = torch.autograd.grad(res_out, inp, out_grad)
    res_in_grad = to_reference(res_in_grad)
    gems_assert_equal(res_in_grad, ref_in_grad)


@pytest.mark.select_scatter
@pytest.mark.parametrize("shape", REDUCTION_SHAPES)
@pytest.mark.parametrize("dim", DIM_LIST)
@pytest.mark.parametrize("dtype", FLOAT_DTYPES)
def test_accuracy_select_scatter(shape, dim, dtype):
    import random

    index = random.randint(0, shape[dim] - 1)
    inp = torch.randn(shape, dtype=dtype, device=flag_gems.device)

    src_shape = list(inp.shape)
    del src_shape[dim]
    src = torch.randn(src_shape, dtype=dtype, device=flag_gems.device)

    ref_inp = to_reference(inp)
    ref_src = to_reference(src)
    ref_out = torch.select_scatter(ref_inp, dim=dim, index=index, src=ref_src)
    with flag_gems.use_gems():
        res_out = torch.select_scatter(inp, dim=dim, index=index, src=src)

    gems_assert_equal(res_out, ref_out)


@pytest.mark.select_scatter
def test_accuracy_select_scatter_with_self_overlapping_input():
    dim = 0
    index = 1
    inp = torch.randn((1, 4), device=flag_gems.device).broadcast_to((3, 4))
    src = torch.randn((4,), device=flag_gems.device)

    ref_inp = to_reference(inp)
    ref_src = to_reference(src)
    ref_out = torch.select_scatter(ref_inp, dim=dim, index=index, src=ref_src)
    with flag_gems.use_gems():
        res_out = torch.select_scatter(inp, dim=dim, index=index, src=src)

    gems_assert_equal(res_out, ref_out)


@pytest.mark.slice_scatter
@pytest.mark.parametrize(("dim", "shape", "stride"), REGULAR_DIM_SHAPE_STRIDES)
@pytest.mark.parametrize("dtype", FLOAT_DTYPES)
@pytest.mark.parametrize("start", [16, 64])
@pytest.mark.parametrize("end", [1024, 256])
@pytest.mark.parametrize("step", [1, 2])
def test_accuracy_slice_scatter(shape, stride, dim, dtype, start, end, step):
    inp = torch.empty_strided(shape, stride, dtype=dtype, device=flag_gems.device)
    inp.copy_(1)

    valid_shape = list(inp.shape)
    size = valid_shape[dim]

    start = start % size
    end = end % (size + 1)

    if end < start:
        end, start = start, end
    elif end == start:
        end = size

    valid_shape[dim] = (end - start + step - 1) // step

    src = torch.rand(valid_shape, dtype=dtype, device=flag_gems.device)

    ref_inp = to_reference(inp)
    ref_src = to_reference(src)
    ref_out = torch.slice_scatter(
        ref_inp, dim=dim, src=ref_src, start=start, end=end, step=step
    )

    if flag_gems.vendor_name == "kunlunxin":
        from flag_gems.runtime.backend._kunlunxin import ops as kl_ops

        res_out = kl_ops.slice_scatter(
            inp, dim=dim, src=src, start=start, end=end, step=step
        )
    elif flag_gems.vendor_name == "cambricon":
        from flag_gems.runtime.backend._cambricon import ops as cam_ops

        res_out = cam_ops.slice_scatter(
            inp, dim=dim, src=src, start=start, end=end, step=step
        )
    else:
        res_out = flag_gems.ops.slice_scatter(
            inp, dim=dim, src=src, start=start, end=end, step=step
        )

    gems_assert_equal(res_out, ref_out)


@pytest.mark.slice_scatter
def test_accuracy_slice_scatter_with_self_overlapping_input():
    inp = torch.randn((3, 1), device=flag_gems.device).broadcast_to((3, 8))
    src = torch.rand((3, 4), device=flag_gems.device)

    start = 0
    end = 8
    step = 2
    dim = 1
    ref_inp = to_reference(inp)
    ref_src = to_reference(src)
    ref_out = torch.slice_scatter(
        ref_inp, dim=dim, src=ref_src, start=start, end=end, step=step
    )
    if flag_gems.vendor_name == "kunlunxin":
        from flag_gems.runtime.backend._kunlunxin import ops as kl_ops

        res_out = kl_ops.slice_scatter(
            inp, dim=dim, src=src, start=start, end=end, step=step
        )
    else:
        res_out = flag_gems.ops.slice_scatter(
            inp, dim=dim, src=src, start=start, end=end, step=step
        )

    gems_assert_equal(res_out, ref_out)


@pytest.mark.index_add
@pytest.mark.parametrize("shape", REDUCTION_SHAPES)
@pytest.mark.parametrize("dim", DIM_LIST)
@pytest.mark.parametrize("dtype", [torch.float16, torch.float32])
def test_accuracy_index_add(shape, dim, dtype):
    inp = torch.randn(shape, dtype=dtype, device=flag_gems.device)

    src_shape = list(inp.shape)
    index_max = src_shape[dim]
    index_len = index_max
    index = torch.randperm(index_len, device=flag_gems.device)
    src_shape[dim] = index_len
    src = torch.randn(src_shape, dtype=dtype, device=flag_gems.device)
    alpha = 2

    ref_inp = to_reference(inp)
    ref_src = to_reference(src)
    ref_index = to_reference(index)
    ref_out = torch.index_add(ref_inp, dim, ref_index, ref_src, alpha=alpha)
    with flag_gems.use_gems():
        res_out = torch.index_add(inp, dim, index, src, alpha=alpha)

    gems_assert_close(res_out, ref_out, dtype=dtype, reduce_dim=dim)


@pytest.mark.index_add_
@pytest.mark.parametrize("shape", REDUCTION_SHAPES)
@pytest.mark.parametrize("dim", DIM_LIST)
@pytest.mark.parametrize("dtype", [torch.float16, torch.float32])
def test_accuracy_index_add_(shape, dim, dtype):
    inp = torch.randn(shape, dtype=dtype, device=flag_gems.device)

    src_shape = list(inp.shape)
    index_max = src_shape[dim]
    index_len = index_max
    index = torch.randperm(index_len, device=flag_gems.device)
    src_shape[dim] = index_len
    src = torch.randn(src_shape, dtype=dtype, device=flag_gems.device)
    alpha = 2

    ref_inp = to_reference(inp)
    ref_src = to_reference(src)
    ref_index = to_reference(index)
    ref_inp.index_add_(dim, ref_index, ref_src, alpha=alpha)
    with flag_gems.use_gems():
        inp.index_add_(dim, index, src, alpha=alpha)

    gems_assert_close(inp, ref_inp, dtype=dtype, reduce_dim=dim)


@pytest.mark.index_select
@pytest.mark.parametrize("shape", REDUCTION_SHAPES)
@pytest.mark.parametrize("dim", DIM_LIST)
@pytest.mark.parametrize("dtype", FLOAT_DTYPES)
def test_accuracy_index_select(shape, dim, dtype):
    inp = torch.randn(shape, dtype=dtype, device=flag_gems.device)
    index_size = inp.size(dim)
    from math import floor

    index = torch.randint(
        0, index_size, [floor(index_size * 0.8)], device=flag_gems.device
    )

    ref_inp = to_reference(inp)
    ref_index = to_reference(index)
    ref_out = torch.index_select(ref_inp, dim, ref_index)
    with flag_gems.use_gems():
        res_out = torch.index_select(inp, dim, index)

    gems_assert_equal(res_out, ref_out)


@pytest.mark.masked_select
@pytest.mark.parametrize("threshold, shape", THRESHOLD_SHAPE)
@pytest.mark.parametrize("dtype", FLOAT_DTYPES)
def test_accuracy_masked_select(shape, dtype, threshold):
    inp = torch.randn(shape, dtype=dtype, device=flag_gems.device)
    mask = torch.randn(shape, dtype=dtype, device=flag_gems.device) < threshold

    ref_inp = to_reference(inp)
    ref_mask = to_reference(mask)
    ref_out = torch.masked_select(ref_inp, ref_mask)
    with flag_gems.use_gems():
        res_out = torch.masked_select(inp, mask)

    gems_assert_equal(res_out, ref_out)


<<<<<<< HEAD
AVGPOOL2D_CONFIGS = [
    # 3x3 kernel, stride 2, padding 1
    ((4, 3, 32, 32), 3, 2, 1, False, True, None),
    # Test count_include_pad=False
    ((4, 3, 32, 32), 3, 2, 1, False, False, None),
    # Non-square kernel and stride
    ((8, 16, 28, 28), (3, 5), (1, 2), 1, False, True, None),
    # Test ceil_mode
    ((2, 4, 15, 15), 3, 2, 1, True, True, None),
    # Test divisor_override
    ((1, 1, 7, 7), 2, 1, 0, False, True, 1),
    # Larger case from a typical CNN
    ((1, 64, 56, 56), 3, 2, 1, False, True, None),
    # No padding, count_include_pad=False
    ((2, 8, 16, 16), 2, 2, 0, False, False, None),
    # Non-square padding
    ((2, 8, 16, 20), 2, 2, (1, 0), False, True, None),
]


@pytest.mark.avg_pool2d
@pytest.mark.parametrize(
    "shape, kernel_size, stride, padding, ceil_mode, count_include_pad, divisor_override",
    AVGPOOL2D_CONFIGS,
)
@pytest.mark.parametrize("dtype", FLOAT_DTYPES)
def test_accuracy_avg_pool2d_forward(
    shape,
    kernel_size,
    stride,
    padding,
    ceil_mode,
    count_include_pad,
    divisor_override,
    dtype,
):
    inp = torch.randn(shape, dtype=dtype, device=flag_gems.device)
    ref_inp = to_reference(inp, True)

    ref_out = torch.ops.aten.avg_pool2d(
=======
MAXPOOL2D_CONFIGS = [
    # Classic case: 3x3 kernel, stride 2, padding 1
    ((4, 3, 32, 32), 3, 2, 1, 1, False),
    # Non-square kernel and stride
    ((8, 16, 28, 28), (3, 5), (1, 2), 1, 1, False),
    # Test ceil_mode
    ((2, 4, 15, 15), 3, 2, 1, 1, True),
    # Test dilation
    ((1, 1, 7, 7), 2, 1, 0, 2, False),
    # Larger case from ResNet
    ((1, 64, 56, 56), 3, 2, 1, 1, False),
    # No padding
    ((2, 8, 16, 16), 2, 2, 0, 1, False),
    # Non-square padding
    ((2, 8, 16, 20), 2, 2, (1, 0), 1, False),
]


@pytest.mark.max_pool2d
@pytest.mark.parametrize(
    "shape, kernel_size, stride, padding, dilation, ceil_mode", MAXPOOL2D_CONFIGS
)
@pytest.mark.parametrize("dtype", FLOAT_DTYPES)
def test_accuracy_max_pool2d(
    shape, kernel_size, stride, padding, dilation, ceil_mode, dtype
):
    inp = torch.randn(shape, dtype=dtype, device=flag_gems.device, requires_grad=True)
    ref_inp = to_reference(inp, True)

    ref_out, ref_indices = torch.nn.functional.max_pool2d_with_indices(
>>>>>>> b1fe7aa9
        ref_inp,
        kernel_size=kernel_size,
        stride=stride,
        padding=padding,
<<<<<<< HEAD
        ceil_mode=ceil_mode,
        count_include_pad=count_include_pad,
        divisor_override=divisor_override,
    )

    res_out = flag_gems.avg_pool2d(
=======
        dilation=dilation,
        ceil_mode=ceil_mode,
    )

    res_out, res_indices = flag_gems.max_pool2d_with_indices(
>>>>>>> b1fe7aa9
        inp,
        kernel_size=kernel_size,
        stride=stride,
        padding=padding,
<<<<<<< HEAD
        ceil_mode=ceil_mode,
        count_include_pad=count_include_pad,
        divisor_override=divisor_override,
=======
        dilation=dilation,
        ceil_mode=ceil_mode,
>>>>>>> b1fe7aa9
    )

    gems_assert_close(res_out, ref_out, dtype)


<<<<<<< HEAD
@pytest.mark.avg_pool2d
@pytest.mark.parametrize(
    "shape, kernel_size, stride, padding, ceil_mode, count_include_pad, divisor_override",
    AVGPOOL2D_CONFIGS,
)
@pytest.mark.parametrize("dtype", FLOAT_DTYPES)
def test_accuracy_avg_pool2d_backward(
    shape,
    kernel_size,
    stride,
    padding,
    ceil_mode,
    count_include_pad,
    divisor_override,
    dtype,
):
    inp = torch.randn(shape, dtype=dtype, device=flag_gems.device, requires_grad=True)
    ref_inp = to_reference(inp, True)

    ref_out = torch.ops.aten.avg_pool2d(
=======
@pytest.mark.max_pool2d_backward
@pytest.mark.parametrize(
    "shape, kernel_size, stride, padding, dilation, ceil_mode", MAXPOOL2D_CONFIGS
)
@pytest.mark.parametrize("dtype", FLOAT_DTYPES)
def test_accuracy_max_pool2d_backward(
    shape, kernel_size, stride, padding, dilation, ceil_mode, dtype
):
    inp = torch.randn(shape, dtype=dtype, device=flag_gems.device, requires_grad=True)
    ref_inp = to_reference(inp, upcast=True)
    ref_out, _ = torch.nn.functional.max_pool2d_with_indices(
>>>>>>> b1fe7aa9
        ref_inp,
        kernel_size=kernel_size,
        stride=stride,
        padding=padding,
<<<<<<< HEAD
        ceil_mode=ceil_mode,
        count_include_pad=count_include_pad,
        divisor_override=divisor_override,
    )
    out_grad = torch.randn_like(ref_out, dtype=inp.dtype)
    ref_out_grad = to_reference(out_grad, True)
    ref_inp_grad = torch.ops.aten.avg_pool2d_backward(
        ref_out_grad,
        ref_inp,
        kernel_size,
        stride,
        padding,
        ceil_mode,
        count_include_pad,
        divisor_override,
    )

    with flag_gems.use_gems():
        res_inp_grad = torch.ops.aten.avg_pool2d_backward(
            out_grad,
            inp,
            kernel_size,
            stride,
            padding,
            ceil_mode,
            count_include_pad,
            divisor_override,
        )
    gems_assert_close(res_inp_grad, ref_inp_grad, dtype)
=======
        dilation=dilation,
        ceil_mode=ceil_mode,
    )
    res_out, res_indices = flag_gems.max_pool2d_with_indices(
        inp,
        kernel_size=kernel_size,
        stride=stride,
        padding=padding,
        dilation=dilation,
        ceil_mode=ceil_mode,
    )
    out_grad = torch.randn_like(res_out, device=flag_gems.device)
    ref_grad = to_reference(out_grad, upcast=True)
    (ref_in_grad,) = torch.autograd.grad(ref_out, ref_inp, ref_grad)
    res_in_grad = flag_gems.max_pool2d_backward(
        out_grad,
        inp,
        res_indices,
        kernel_size=kernel_size,
        stride=stride,
        padding=padding,
        dilation=dilation,
        ceil_mode=ceil_mode,
    )

    gems_assert_close(res_in_grad, ref_in_grad, dtype)
>>>>>>> b1fe7aa9


SHAPE_CONV1D = [
    ((32, 2, 4), (17, 2, 2)),
    ((32, 15, 6), (17, 15, 2)),
    ((32, 16, 1024), (1024, 16, 8)),
    ((64, 64, 64), (128, 64, 7)),
    ((32, 12, 9), (17, 12, 3)),
    ((32, 6, 6), (64, 6, 2)),
]


@pytest.mark.skipif(flag_gems.vendor_name == "kunlunxin", reason="RESULT TODOFIX")
@pytest.mark.conv1d
@pytest.mark.parametrize("shape, kernel", SHAPE_CONV1D)
@pytest.mark.parametrize("stride", [2])
@pytest.mark.parametrize("padding", [1])
@pytest.mark.parametrize("dtype", [torch.float32, torch.float16])
def test_accuracy_conv1d(shape, kernel, stride, padding, dtype):
    inp = torch.randn(shape, dtype=dtype, device=flag_gems.device, requires_grad=True)
    ref_inp = to_reference(inp, True)
    weight = torch.randn(kernel, dtype=dtype, device=flag_gems.device)
    ref_weight = to_reference(weight, True)
    ref_out = torch.nn.functional.conv1d(
        ref_inp, ref_weight, bias=None, stride=stride, padding=padding, dilation=1
    )

    res_out = flag_gems.conv1d(
        inp, weight, bias=None, stride=stride, padding=padding, dilation=1
    )
    gems_assert_close(res_out, ref_out, dtype)


SHAPE_CONV2D = [
    ((1, 2, 5, 5), (1, 2, 3, 3), 1),
    ((2, 3, 9, 9), (1, 3, 3, 3), 1),
    ((2, 2, 3, 3), (1, 2, 2, 2), 1),
    ((32, 8, 8, 8), (32, 8, 2, 2), 1),
    ((18, 16, 4, 4), (16, 16, 2, 2), 1),
    ((9, 16, 4, 4), (128, 4, 2, 2), 4),
    ((32, 16, 8, 8), (32, 4, 4, 4), 4),
    ((18, 16, 4, 4), (16, 8, 2, 2), 2),
    ((9, 16, 4, 4), (128, 8, 2, 2), 2),
    ((32, 8, 8, 8), (32, 8, 3, 3), 1),
    ((18, 16, 5, 5), (16, 16, 3, 3), 1),
    ((9, 16, 7, 7), (128, 4, 3, 3), 4),
    ((32, 16, 9, 9), (32, 4, 5, 5), 4),
    ((18, 16, 11, 11), (16, 8, 3, 3), 2),
    ((9, 16, 6, 6), (128, 8, 3, 3), 2),
]


@pytest.mark.skipif(flag_gems.vendor_name == "mthreads", reason="RuntimeError")
@pytest.mark.skipif(flag_gems.vendor_name == "hygon", reason="RESULT TODOFIX")
@pytest.mark.skipif(flag_gems.vendor_name == "kunlunxin", reason="RESULT TODOFIX")
@pytest.mark.conv2d
@pytest.mark.parametrize("shape, kernel,groups", SHAPE_CONV2D)
@pytest.mark.parametrize("stride", [1, 2])
@pytest.mark.parametrize("padding", [0, 1])
@pytest.mark.parametrize("dtype", [torch.float16, torch.float32])
@pytest.mark.parametrize("dilation", [1, 2])
@pytest.mark.parametrize("bias", [True, False])
def test_accuracy_conv2d(shape, kernel, stride, padding, groups, dtype, dilation, bias):
    inp = torch.randn(shape, dtype=dtype, device=flag_gems.device, requires_grad=True)
    ref_inp = to_reference(inp, True)
    torch.backends.cudnn.allow_tf32 = False
    weight = torch.randn(
        kernel, dtype=dtype, device=flag_gems.device, requires_grad=True
    )
    if bias is True:
        bias = torch.randn(
            [weight.shape[0]], dtype=dtype, device=flag_gems.device, requires_grad=True
        )
        bias_ref = to_reference(bias, True)
    else:
        bias = None
        bias_ref = None

    ref_weight = to_reference(weight, True)
    ref_out = torch.nn.functional.conv2d(
        ref_inp,
        ref_weight,
        bias=bias_ref,
        groups=groups,
        stride=stride,
        padding=padding,
        dilation=dilation,
    ).to(dtype)

    res_out = flag_gems.conv2d(
        inp,
        weight,
        bias=bias,
        groups=groups,
        stride=stride,
        padding=padding,
        dilation=dilation,
    )

    gems_assert_close(res_out, ref_out, dtype)

    out_grad = torch.randn_like(ref_out).to(flag_gems.device)

    ref_grad = to_reference(out_grad, True)
    if bias is not None:
        (ref_in_grad, ref_weight_grad, ref_bias_grad) = torch.autograd.grad(
            ref_out, (ref_inp, ref_weight, bias_ref), ref_grad
        )
        (res_in_grad, res_weight_grad, res_bias_grad) = torch.autograd.grad(
            res_out, (inp, weight, bias), out_grad
        )
    else:
        (ref_in_grad, ref_weight_grad) = torch.autograd.grad(
            ref_out, (ref_inp, ref_weight), ref_grad
        )
        (res_in_grad, res_weight_grad) = torch.autograd.grad(
            res_out, (inp, weight), out_grad
        )

    gems_assert_close(res_in_grad, ref_in_grad, dtype, reduce_dim=weight.shape[2])

    gems_assert_close(
        res_weight_grad, ref_weight_grad, dtype, reduce_dim=weight.shape[0]
    )
    if bias is not None:
        gems_assert_close(res_bias_grad, ref_bias_grad, dtype)


SHAPE_CONV3D = [
    ((1, 2, 5, 5, 5), (1, 2, 3, 3, 3), 1),
    ((2, 3, 9, 9, 9), (1, 3, 3, 3, 3), 1),
    ((2, 2, 3, 3, 3), (1, 2, 2, 2, 2), 1),
    ((32, 8, 8, 8, 8), (32, 8, 2, 2, 2), 1),
    ((18, 16, 4, 4, 4), (16, 16, 2, 2, 2), 1),
    ((9, 16, 4, 4, 4), (128, 4, 2, 2, 2), 4),
    ((32, 16, 8, 8, 8), (32, 4, 4, 4, 4), 4),
    ((18, 16, 4, 4, 4), (16, 8, 2, 2, 2), 2),
    ((9, 16, 4, 4, 4), (128, 8, 2, 2, 2), 2),
    ((32, 8, 8, 8, 8), (32, 8, 3, 3, 3), 1),
    ((18, 16, 5, 5, 5), (16, 16, 3, 3, 3), 1),
    ((9, 16, 7, 7, 7), (128, 4, 3, 3, 3), 4),
    ((32, 16, 9, 9, 9), (32, 4, 5, 5, 5), 4),
    ((18, 16, 11, 11, 11), (16, 8, 3, 3, 3), 2),
    ((9, 16, 6, 6, 6), (128, 8, 3, 3, 3), 2),
]


@pytest.mark.skipif(flag_gems.vendor_name == "mthreads", reason="RuntimeError")
@pytest.mark.skipif(flag_gems.vendor_name == "kunlunxin", reason="RESULT TODOFIX")
@pytest.mark.conv3d
@pytest.mark.parametrize("shape, kernel,groups", SHAPE_CONV3D)
@pytest.mark.parametrize("stride", [1, 2])
@pytest.mark.parametrize("padding", [0, 1])
@pytest.mark.parametrize("dtype", [torch.float16, torch.float32])
@pytest.mark.parametrize("dilation", [1, 2])
@pytest.mark.parametrize("bias", [True, False])
def test_accuracy_conv3d(shape, kernel, stride, padding, groups, dtype, dilation, bias):
    inp = torch.randn(shape, dtype=dtype, device=flag_gems.device, requires_grad=False)
    ref_inp = to_reference(inp, True)
    torch.backends.cudnn.allow_tf32 = False
    weight = torch.randn(
        kernel, dtype=dtype, device=flag_gems.device, requires_grad=False
    )
    if bias is True:
        bias = torch.randn(
            [weight.shape[0]], dtype=dtype, device=flag_gems.device, requires_grad=False
        )
        bias_ref = to_reference(bias, True)
    else:
        bias = None
        bias_ref = None

    ref_weight = to_reference(weight, True)
    ref_out = torch.nn.functional.conv3d(
        ref_inp,
        ref_weight,
        bias=bias_ref,
        groups=groups,
        stride=stride,
        padding=padding,
        dilation=dilation,
    ).to(dtype)

    res_out = flag_gems.conv3d(
        inp,
        weight,
        bias=bias,
        groups=groups,
        stride=stride,
        padding=padding,
        dilation=dilation,
    )

    gems_assert_close(res_out, ref_out, dtype)


SHAPE_DEPTHWISE = [
    ((32, 4, 8, 8), (32, 1, 2, 2), (2, 2)),
    ((18, 16, 4, 4), (16, 1, 2, 2), (2, 2)),
    ((9, 32, 4, 4), (128, 1, 2, 2), (2, 2)),
    ((32, 16, 8, 8), (32, 1, 4, 4), (4, 4)),
    ((18, 8, 4, 4), (16, 1, 2, 2), (2, 2)),
    ((9, 4, 4, 4), (128, 1, 2, 2), (2, 2)),
    ((32, 4, 8, 8), (32, 1, 3, 3), (3, 3)),
    ((18, 16, 13, 13), (16, 1, 5, 5), (5, 5)),
    ((9, 32, 8, 8), (128, 1, 3, 3), (3, 3)),
    ((32, 16, 9, 9), (32, 1, 5, 5), (5, 5)),
    ((18, 8, 7, 7), (16, 1, 3, 3), (3, 3)),
    ((9, 4, 6, 6), (128, 1, 3, 3), (3, 3)),
]


# test for depthwise depends on specific device
@pytest.mark.skip("conv_depthwise2d introduces failures, disable it temporarily")
@pytest.mark.conv_depthwise2d
@pytest.mark.parametrize("shape_input, shape_weight,kernel ", SHAPE_DEPTHWISE)
@pytest.mark.parametrize("stride", [2])
@pytest.mark.parametrize("padding", [2])
@pytest.mark.parametrize("dtype", [torch.float32])
def test_accuracy_depthwise2d(
    shape_input, shape_weight, kernel, stride, padding, dtype
):
    inp = torch.randn(
        shape_input, dtype=dtype, device=flag_gems.device, requires_grad=True
    )
    ref_inp = to_reference(inp, False)
    torch.backends.cudnn.allow_tf32 = False
    weight = torch.randn(shape_weight, dtype=dtype, device=flag_gems.device)
    ref_weight = to_reference(weight, False)
    ref_out = torch._C._nn._conv_depthwise2d(
        ref_inp,
        ref_weight,
        kernel,
        bias=None,
        stride=stride,
        padding=padding,
        dilation=1,
    )

    res_out = flag_gems._conv_depthwise2d(
        inp, weight, kernel, bias=None, stride=stride, padding=padding, dilation=1
    )
    gems_assert_close(res_out, ref_out, dtype)


INDEX_PUT_SHAPE_ACC_FALSE = (
    ((2**28,), ((2**16,),), (2**16,)),
    ((32, 32), ((8,), (8,)), (8,)),
    ((32, 32), ((8,), (2, 8)), (8,)),
    ((32, 32), ((2, 8),), (32,)),
    ((512, 512, 512), ((128,), (128,), (128,)), (128,)),
    ((512, 512, 512), ((2, 128), (128,), (128,)), (128,)),
    ((512, 512, 512), ((2, 128),), (512,)),
    (
        (64, 64, 64),
        (
            (2, 8),
            (2, 8),
        ),
        (2, 8, 64),
    ),
)

INDEX_ACC_SHAPE = (
    ((2**28,), ((2**16,),)),
    ((32, 32), ((8,), (8,))),
    ((32, 32), ((8,), (2, 8))),
    ((32, 32), ((2, 8),)),
    ((512, 512, 512), ((128,), (128,), (128,))),
    ((512, 512, 512), ((2, 128), (128,), (128,))),
    ((512, 512, 512), ((2, 128),)),
    (
        (64, 64, 64),
        (
            (2, 8),
            (2, 8),
        ),
    ),
)


def gen_indices(input_shape, indices_shape, accumulate):
    indices = []
    for i, shape in enumerate(indices_shape):
        index = np.random.choice(
            np.arange(input_shape[i]), size=shape, replace=accumulate
        )
        indices.append(torch.tensor(index, device=flag_gems.device))
    return indices


@pytest.mark.index_put
@pytest.mark.parametrize(
    "input_shape, indices_shape, values_shape", INDEX_PUT_SHAPE_ACC_FALSE
)
@pytest.mark.parametrize("dtype", FLOAT_DTYPES)
def test_index_put_acc_false(input_shape, indices_shape, values_shape, dtype):
    accumulate = False
    inp = torch.randn(
        input_shape, dtype=dtype, device=flag_gems.device, requires_grad=False
    )
    indices = gen_indices(input_shape, indices_shape, accumulate)
    values = torch.randn(
        values_shape, dtype=dtype, device=flag_gems.device, requires_grad=False
    )

    ref_inp = to_reference(inp)
    ref_indices = [to_reference(index) for index in indices]
    ref_values = to_reference(values)
    ref_out = torch.index_put(ref_inp, ref_indices, ref_values, accumulate)
    out = flag_gems.index_put(inp, indices, values, accumulate)
    gems_assert_close(out, ref_out, dtype)


INDEX_PUT_SHAPE_ACC_TRUE = (
    ((2**28,), ((2**16,),), (2**16,)),
    ((32, 32), ((8,), (8,)), (8,)),
    ((512, 512, 512), ((128,), (128,), (128,)), (128,)),
    ((64, 64, 64), ((2, 8), (2, 8), (2, 8)), (2, 8)),
)


@pytest.mark.index_put
@pytest.mark.parametrize(
    "input_shape, indices_shape, values_shape", INDEX_PUT_SHAPE_ACC_TRUE
)
@pytest.mark.parametrize("dtype", [torch.float16, torch.float32])
def test_index_put_acc_true(input_shape, indices_shape, values_shape, dtype):
    init_seed(0)
    if flag_gems.vendor_name == "cambricon":
        torch.manual_seed(24)
        torch.mlu.manual_seed_all(24)
    accumulate = True
    inp = torch.randn(
        input_shape, dtype=dtype, device=flag_gems.device, requires_grad=False
    )
    indices = gen_indices(input_shape, indices_shape, accumulate)
    values = torch.randn(
        values_shape, dtype=dtype, device=flag_gems.device, requires_grad=False
    )

    ref_inp = to_reference(inp, upcast=True)
    ref_indices = [to_reference(index) for index in indices]
    ref_values = to_reference(values, upcast=True)
    ref_out = torch.index_put(ref_inp, ref_indices, ref_values, accumulate)
    out = flag_gems.index_put(inp, indices, values, accumulate)
    gems_assert_close(out, ref_out, dtype)


@pytest.mark.index_put_
@pytest.mark.parametrize(
    "input_shape, indices_shape, values_shape", INDEX_PUT_SHAPE_ACC_FALSE
)
@pytest.mark.parametrize("dtype", FLOAT_DTYPES)
def test_index_put__acc_false(input_shape, indices_shape, values_shape, dtype):
    accumulate = False
    inp = torch.randn(
        input_shape, dtype=dtype, device=flag_gems.device, requires_grad=False
    )
    indices = gen_indices(input_shape, indices_shape, accumulate)
    values = torch.randn(
        values_shape, dtype=dtype, device=flag_gems.device, requires_grad=False
    )

    ref_inp = to_reference(inp)
    ref_indices = [to_reference(index) for index in indices]
    ref_values = to_reference(values)
    torch.index_put_(ref_inp, ref_indices, ref_values, accumulate)
    flag_gems.index_put_(inp, indices, values, accumulate)
    gems_assert_close(inp, ref_inp, dtype)


@pytest.mark.index_put_
@pytest.mark.parametrize(
    "input_shape, indices_shape, values_shape", INDEX_PUT_SHAPE_ACC_TRUE
)
@pytest.mark.parametrize("dtype", [torch.float16, torch.float32])
def test_index_put__acc_true(input_shape, indices_shape, values_shape, dtype):
    if flag_gems.vendor_name == "kunlunxin":
        torch.manual_seed(0)
        torch.cuda.manual_seed_all(0)
    if flag_gems.vendor_name == "mthreads":
        torch.manual_seed(0)
        torch.musa.manual_seed_all(0)
    if flag_gems.vendor_name == "cambricon":
        torch.manual_seed(42)
        torch.mlu.manual_seed_all(42)
    accumulate = True
    inp = torch.randn(
        input_shape, dtype=dtype, device=flag_gems.device, requires_grad=False
    )
    indices = gen_indices(input_shape, indices_shape, accumulate)
    values = torch.randn(
        values_shape, dtype=dtype, device=flag_gems.device, requires_grad=False
    )

    ref_inp = to_reference(inp, upcast=True)
    ref_indices = [to_reference(index) for index in indices]
    ref_values = to_reference(values, upcast=True)
    torch.index_put_(ref_inp, ref_indices, ref_values, accumulate)
    flag_gems.index_put_(inp, indices, values, accumulate)
    if flag_gems.vendor_name == "cambricon" and dtype == torch.float16:
        from .accuracy_utils import to_cpu

        inp = to_cpu(inp, ref_inp)
        ref_inp = ref_inp.to(dtype)
        torch.testing.assert_close(inp, ref_inp, atol=3e-3, rtol=3e-2)
    else:
        gems_assert_close(inp, ref_inp, dtype)


@pytest.mark.index
@pytest.mark.parametrize("input_shape, indices_shape", INDEX_ACC_SHAPE)
@pytest.mark.parametrize("dtype", FLOAT_DTYPES)
def test_accuracy_index(input_shape, indices_shape, dtype):
    inp = torch.randn(
        input_shape, dtype=dtype, device=flag_gems.device, requires_grad=False
    )
    indices = gen_indices(input_shape, indices_shape, True)

    ref_inp = to_reference(inp)
    ref_indices = [to_reference(index) for index in indices]
    ref_out = torch.ops.aten.index(ref_inp, ref_indices)
    out = flag_gems.index(inp, indices)
    gems_assert_close(out, ref_out, dtype)


@pytest.mark.mse_loss
@pytest.mark.parametrize("reduction", ["mean", "none", "sum"])
@pytest.mark.parametrize("shape", REDUCTION_SHAPES)
@pytest.mark.parametrize("dtype", FLOAT_DTYPES)
def test_accuracy_mse_loss(shape, dtype, reduction):
    if flag_gems.vendor_name == "kunlunxin":
        torch.manual_seed(0)
        torch.cuda.manual_seed_all(0)

    dim = 1
    inp = torch.randn(shape, dtype=dtype, device=flag_gems.device)
    target = torch.randn(shape, dtype=dtype, device=flag_gems.device)

    ref_inp = to_reference(inp, True)
    ref_target = to_reference(target, True)

    ref_out = torch.nn.functional.mse_loss(ref_inp, ref_target, reduction=reduction)
    with flag_gems.use_gems():
        res_out = torch.nn.functional.mse_loss(inp, target, reduction=reduction)
    gems_assert_close(res_out, ref_out, dtype, equal_nan=True, reduce_dim=shape[dim])


def topk_softmax_torch_reference(gating_output: torch.Tensor, topk: int):
    probs = torch.softmax(gating_output, dim=-1)
    topk_values, topk_indices = torch.topk(
        probs, k=topk, dim=-1, largest=True, sorted=True
    )
    num_tokens = gating_output.shape[0]
    source_rows = torch.arange(topk, device=gating_output.device).view(
        1, -1
    ) * num_tokens + torch.arange(num_tokens, device=gating_output.device).view(-1, 1)
    return topk_values, topk_indices, source_rows


def generate_test_params():
    params = [torch.int32, torch.int64]
    if SkipVersion("torch", ">2.2"):
        params.append(torch.uint32)
    return params


@pytest.mark.skipif(flag_gems.vendor_name == "metax", reason="RunetimeError")
@pytest.mark.topk_softmax
@pytest.mark.parametrize("index_dtype", generate_test_params())
@pytest.mark.parametrize(
    "num_tokens, num_experts, topk",
    [
        (1, 4, 2),
        (4, 8, 2),
        (8, 16, 4),
        (32, 64, 8),
        (128, 128, 16),
        (500, 255, 30),
        (512, 256, 32),
        (1024, 512, 32),
    ],
)
def test_topk_softmax(num_tokens, num_experts, topk, index_dtype):
    if flag_gems.vendor_name == "mthreads" and index_dtype == torch.uint32:
        # torch musa unsupport uint32
        index_dtype = torch.int64

    torch.manual_seed(42)
    device = flag_gems.device

    gating_output = torch.randn(
        num_tokens, num_experts, dtype=torch.float32, device=device
    )

    topk_weights = torch.empty((num_tokens, topk), device=device, dtype=torch.float32)
    topk_indices = torch.empty((num_tokens, topk), device=device, dtype=index_dtype)
    token_expert_indices = torch.empty(
        (num_tokens, topk), device=device, dtype=torch.int32
    )

    topk_softmax(topk_weights, topk_indices, token_expert_indices, gating_output)

    ref_weights, ref_indices, ref_source_rows = topk_softmax_torch_reference(
        gating_output, topk
    )

    assert topk_weights.shape == (num_tokens, topk)
    assert topk_indices.shape == (num_tokens, topk)
    assert token_expert_indices.shape == (num_tokens, topk)

    assert torch.allclose(topk_weights, ref_weights, atol=1e-5)
    assert torch.equal(topk_indices.cpu(), ref_indices.to(index_dtype).cpu())
    assert torch.equal(token_expert_indices.cpu(), ref_source_rows.cpu())


@pytest.mark.std
@pytest.mark.parametrize("shape", REDUCTION_SHAPES)
@pytest.mark.parametrize("dim", DIMS_LIST + [None])
@pytest.mark.parametrize("correction", [1] if QUICK_MODE else [0, 1])
@pytest.mark.parametrize("keepdim", [True] if QUICK_MODE else [True, False])
@pytest.mark.parametrize("dtype", FLOAT_DTYPES)
def test_accuracy_std(shape, dim, correction, keepdim, dtype):
    inp = torch.randn(shape, dtype=dtype, device=flag_gems.device)

    dims_to_check = []
    if isinstance(dim, int):
        dims_to_check = [dim]
    elif isinstance(dim, (list, tuple)):
        dims_to_check = dim

    if any(d >= len(shape) or d < -len(shape) for d in dims_to_check):
        pytest.skip("Dimension out of range for the given shape.")

    if correction == 1:
        if dim is not None:
            positive_dims = [d % len(shape) for d in dims_to_check]
            reduction_size = 1
            for d in positive_dims:
                reduction_size *= shape[d]
            if reduction_size < 2:
                pytest.skip("Correction=1 requires reduction size of at least 2.")
        elif inp.numel() < 2:
            pytest.skip("Correction=1 requires numel >= 2 for global reduction.")

    ref_inp = to_reference(inp)

    with flag_gems.use_gems():
        res_out = torch.std(inp, dim=dim, correction=correction, keepdim=keepdim)

    ref_out = torch.std(ref_inp, dim=dim, correction=correction, keepdim=keepdim)

    gems_assert_close(res_out, ref_out, dtype)<|MERGE_RESOLUTION|>--- conflicted
+++ resolved
@@ -1152,7 +1152,6 @@
     gems_assert_equal(res_out, ref_out)
 
 
-<<<<<<< HEAD
 AVGPOOL2D_CONFIGS = [
     # 3x3 kernel, stride 2, padding 1
     ((4, 3, 32, 32), 3, 2, 1, False, True, None),
@@ -1193,7 +1192,83 @@
     ref_inp = to_reference(inp, True)
 
     ref_out = torch.ops.aten.avg_pool2d(
-=======
+        ref_inp,
+        kernel_size=kernel_size,
+        stride=stride,
+        padding=padding,
+        ceil_mode=ceil_mode,
+        count_include_pad=count_include_pad,
+        divisor_override=divisor_override,
+    )
+
+    res_out = flag_gems.avg_pool2d(
+        inp,
+        kernel_size=kernel_size,
+        stride=stride,
+        padding=padding,
+        ceil_mode=ceil_mode,
+        count_include_pad=count_include_pad,
+        divisor_override=divisor_override,
+    )
+
+    gems_assert_close(res_out, ref_out, dtype)
+
+
+@pytest.mark.avg_pool2d
+@pytest.mark.parametrize(
+    "shape, kernel_size, stride, padding, ceil_mode, count_include_pad, divisor_override",
+    AVGPOOL2D_CONFIGS,
+)
+@pytest.mark.parametrize("dtype", FLOAT_DTYPES)
+def test_accuracy_avg_pool2d_backward(
+    shape,
+    kernel_size,
+    stride,
+    padding,
+    ceil_mode,
+    count_include_pad,
+    divisor_override,
+    dtype,
+):
+    inp = torch.randn(shape, dtype=dtype, device=flag_gems.device, requires_grad=True)
+    ref_inp = to_reference(inp, True)
+
+    ref_out = torch.ops.aten.avg_pool2d(
+        ref_inp,
+        kernel_size=kernel_size,
+        stride=stride,
+        padding=padding,
+        ceil_mode=ceil_mode,
+        count_include_pad=count_include_pad,
+        divisor_override=divisor_override,
+    )
+    out_grad = torch.randn_like(ref_out, dtype=inp.dtype)
+    ref_out_grad = to_reference(out_grad, True)
+    ref_inp_grad = torch.ops.aten.avg_pool2d_backward(
+        ref_out_grad,
+        ref_inp,
+        kernel_size,
+        stride,
+        padding,
+        ceil_mode,
+        count_include_pad,
+        divisor_override,
+    )
+
+    with flag_gems.use_gems():
+        res_inp_grad = torch.ops.aten.avg_pool2d_backward(
+            out_grad,
+            inp,
+            kernel_size,
+            stride,
+            padding,
+            ceil_mode,
+            count_include_pad,
+            divisor_override,
+        )
+    gems_assert_close(res_inp_grad, ref_inp_grad, dtype)
+
+
 MAXPOOL2D_CONFIGS = [
     # Classic case: 3x3 kernel, stride 2, padding 1
     ((4, 3, 32, 32), 3, 2, 1, 1, False),
@@ -1224,64 +1299,26 @@
     ref_inp = to_reference(inp, True)
 
     ref_out, ref_indices = torch.nn.functional.max_pool2d_with_indices(
->>>>>>> b1fe7aa9
         ref_inp,
         kernel_size=kernel_size,
         stride=stride,
         padding=padding,
-<<<<<<< HEAD
-        ceil_mode=ceil_mode,
-        count_include_pad=count_include_pad,
-        divisor_override=divisor_override,
-    )
-
-    res_out = flag_gems.avg_pool2d(
-=======
         dilation=dilation,
         ceil_mode=ceil_mode,
     )
 
     res_out, res_indices = flag_gems.max_pool2d_with_indices(
->>>>>>> b1fe7aa9
         inp,
         kernel_size=kernel_size,
         stride=stride,
         padding=padding,
-<<<<<<< HEAD
-        ceil_mode=ceil_mode,
-        count_include_pad=count_include_pad,
-        divisor_override=divisor_override,
-=======
         dilation=dilation,
         ceil_mode=ceil_mode,
->>>>>>> b1fe7aa9
     )
 
     gems_assert_close(res_out, ref_out, dtype)
 
 
-<<<<<<< HEAD
-@pytest.mark.avg_pool2d
-@pytest.mark.parametrize(
-    "shape, kernel_size, stride, padding, ceil_mode, count_include_pad, divisor_override",
-    AVGPOOL2D_CONFIGS,
-)
-@pytest.mark.parametrize("dtype", FLOAT_DTYPES)
-def test_accuracy_avg_pool2d_backward(
-    shape,
-    kernel_size,
-    stride,
-    padding,
-    ceil_mode,
-    count_include_pad,
-    divisor_override,
-    dtype,
-):
-    inp = torch.randn(shape, dtype=dtype, device=flag_gems.device, requires_grad=True)
-    ref_inp = to_reference(inp, True)
-
-    ref_out = torch.ops.aten.avg_pool2d(
-=======
 @pytest.mark.max_pool2d_backward
 @pytest.mark.parametrize(
     "shape, kernel_size, stride, padding, dilation, ceil_mode", MAXPOOL2D_CONFIGS
@@ -1293,42 +1330,10 @@
     inp = torch.randn(shape, dtype=dtype, device=flag_gems.device, requires_grad=True)
     ref_inp = to_reference(inp, upcast=True)
     ref_out, _ = torch.nn.functional.max_pool2d_with_indices(
->>>>>>> b1fe7aa9
         ref_inp,
         kernel_size=kernel_size,
         stride=stride,
         padding=padding,
-<<<<<<< HEAD
-        ceil_mode=ceil_mode,
-        count_include_pad=count_include_pad,
-        divisor_override=divisor_override,
-    )
-    out_grad = torch.randn_like(ref_out, dtype=inp.dtype)
-    ref_out_grad = to_reference(out_grad, True)
-    ref_inp_grad = torch.ops.aten.avg_pool2d_backward(
-        ref_out_grad,
-        ref_inp,
-        kernel_size,
-        stride,
-        padding,
-        ceil_mode,
-        count_include_pad,
-        divisor_override,
-    )
-
-    with flag_gems.use_gems():
-        res_inp_grad = torch.ops.aten.avg_pool2d_backward(
-            out_grad,
-            inp,
-            kernel_size,
-            stride,
-            padding,
-            ceil_mode,
-            count_include_pad,
-            divisor_override,
-        )
-    gems_assert_close(res_inp_grad, ref_inp_grad, dtype)
-=======
         dilation=dilation,
         ceil_mode=ceil_mode,
     )
@@ -1355,7 +1360,6 @@
     )
 
     gems_assert_close(res_in_grad, ref_in_grad, dtype)
->>>>>>> b1fe7aa9
 
 
 SHAPE_CONV1D = [
