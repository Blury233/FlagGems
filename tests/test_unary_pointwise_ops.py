import pytest
import torch

import flag_gems

from .accuracy_utils import (
    ALL_FLOAT_DTYPES,
    ALL_INT_DTYPES,
    BOOL_TYPES,
    COMPLEX_DTYPES,
    FLOAT_DTYPES,
    INT_DTYPES,
    POINTWISE_SHAPES,
    gems_assert_close,
    gems_assert_equal,
    to_reference,
    unsqueeze_tensor,
    unsqueeze_tuple,
)


@pytest.mark.abs
@pytest.mark.parametrize("shape", POINTWISE_SHAPES)
@pytest.mark.parametrize("dtype", FLOAT_DTYPES)
def test_accuracy_abs(shape, dtype):
    inp = torch.randn(shape, dtype=dtype, device=flag_gems.device)
    ref_inp = to_reference(inp)

    ref_out = torch.abs(ref_inp)
    with flag_gems.use_gems():
        res_out = torch.abs(inp)

    gems_assert_equal(res_out, ref_out)


@pytest.mark.inplace
@pytest.mark.abs_
@pytest.mark.parametrize("shape", POINTWISE_SHAPES)
@pytest.mark.parametrize("dtype", FLOAT_DTYPES)
def test_accuracy_abs_(shape, dtype):
    inp = torch.randn(shape, dtype=dtype, device=flag_gems.device)
    ref_inp = to_reference(inp.clone())

    ref_out = torch.abs_(ref_inp)
    with flag_gems.use_gems():
        res_out = torch.abs_(inp)

    gems_assert_equal(res_out, ref_out)


@pytest.mark.angle
@pytest.mark.parametrize("shape", POINTWISE_SHAPES)
@pytest.mark.parametrize(
    "dtype", COMPLEX_DTYPES + FLOAT_DTYPES + ALL_INT_DTYPES + BOOL_TYPES
)
def test_accuracy_angle(shape, dtype):
    if flag_gems.vendor_name == "kunlunxin":
        torch.manual_seed(0)
        torch.cuda.manual_seed_all(0)

    if dtype in BOOL_TYPES:
        inp = torch.randint(0, 2, size=shape, dtype=dtype, device=flag_gems.device)
    elif dtype in ALL_INT_DTYPES:
        inp = torch.randint(
            low=-0x7FFF, high=0x7FFF, size=shape, dtype=dtype, device="cpu"
        ).to(flag_gems.device)
    elif dtype in COMPLEX_DTYPES + FLOAT_DTYPES:
        inp = torch.randn(shape, dtype=dtype, device="cpu").to(flag_gems.device)
    ref_inp = to_reference(inp)
    try:
        ref_out = torch.angle(ref_inp)
    except RuntimeError as e:
        if "angle_cpu" in str(e) and "ComplexHalf" in str(e):
            pytest.skip("Skipping angle ComplexHalf for unsupported dtype on CPU")
        elif "angle_cuda" in str(e) and "Half" in str(e):
            pytest.skip("Skipping angle Half for unsupported dtype on GPU")
        elif "angle_cuda" in str(e) and "BFloat16" in str(e):
            pytest.skip("Skipping angle BFloat16 for unsupported dtype on GPU")
        else:
            raise
    ref_out = torch.angle(ref_inp)
    with flag_gems.use_gems():
        res_out = torch.angle(inp)
    dtype_out = res_out.dtype
    gems_assert_close(res_out, ref_out, dtype_out)


@pytest.mark.bitwise_not
@pytest.mark.parametrize("shape", POINTWISE_SHAPES)
@pytest.mark.parametrize("dtype", INT_DTYPES + BOOL_TYPES)
def test_accuracy_bitwisenot(shape, dtype):
    if dtype in BOOL_TYPES:
        inp = torch.randint(0, 2, size=shape, dtype=dtype, device="cpu").to(
            flag_gems.device
        )
    else:
        inp = torch.randint(
            low=-0x7FFF, high=0x7FFF, size=shape, dtype=dtype, device="cpu"
        ).to(flag_gems.device)
    ref_inp = to_reference(inp)

    ref_out = torch.bitwise_not(ref_inp)
    with flag_gems.use_gems():
        res_out = torch.bitwise_not(inp)

    gems_assert_equal(res_out, ref_out)


@pytest.mark.inplace
@pytest.mark.bitwise_not_
@pytest.mark.parametrize("shape", POINTWISE_SHAPES)
@pytest.mark.parametrize("dtype", INT_DTYPES + BOOL_TYPES)
def test_accuracy_bitwisenot_(shape, dtype):
    if dtype in BOOL_TYPES:
        res_inp = torch.randint(0, 2, size=shape, dtype=dtype, device=flag_gems.device)
    else:
        res_inp = torch.randint(
            low=-0x7FFF, high=0x7FFF, size=shape, dtype=dtype, device="cpu"
        ).to(flag_gems.device)
    ref_inp = to_reference(res_inp.clone())

    ref_out = ref_inp.bitwise_not_()  # NOTE: there is no torch.bitwse_not_
    with flag_gems.use_gems():
        res_out = res_inp.bitwise_not_()

    gems_assert_equal(res_out, ref_out)


@pytest.mark.cos
@pytest.mark.parametrize("shape", POINTWISE_SHAPES)
@pytest.mark.parametrize("dtype", FLOAT_DTYPES)
def test_accuracy_cos(shape, dtype):
    inp = torch.randn(shape, dtype=dtype, device=flag_gems.device)
    ref_inp = to_reference(inp, True)

    ref_out = torch.cos(ref_inp)
    with flag_gems.use_gems():
        res_out = torch.cos(inp)

    gems_assert_close(res_out, ref_out, dtype)


@pytest.mark.inplace
@pytest.mark.cos_
@pytest.mark.parametrize("shape", POINTWISE_SHAPES)
@pytest.mark.parametrize("dtype", FLOAT_DTYPES)
def test_accuracy_cos_(shape, dtype):
    inp = torch.randn(shape, dtype=dtype, device=flag_gems.device)
    ref_inp = to_reference(inp.clone(), True)

    ref_out = torch.cos_(ref_inp)
    with flag_gems.use_gems():
        res_out = torch.cos_(inp)

    gems_assert_close(res_out, ref_out, dtype)


@pytest.mark.exp
@pytest.mark.parametrize("shape", POINTWISE_SHAPES)
@pytest.mark.parametrize("dtype", FLOAT_DTYPES)
def test_accuracy_exp(shape, dtype):
    inp = torch.randn(shape, dtype=dtype, device=flag_gems.device)
    ref_inp = to_reference(inp, True)

    ref_out = torch.exp(ref_inp)
    with flag_gems.use_gems():
        res_out = torch.exp(inp)

    gems_assert_close(res_out, ref_out, dtype)


@pytest.mark.inplace
@pytest.mark.exp_
@pytest.mark.parametrize("shape", POINTWISE_SHAPES)
@pytest.mark.parametrize("dtype", FLOAT_DTYPES)
def test_accuracy_exp_(shape, dtype):
    inp = torch.randn(shape, dtype=dtype, device=flag_gems.device)
    ref_inp = to_reference(inp.clone(), True)

    ref_out = torch.exp_(ref_inp)
    with flag_gems.use_gems():
        res_out = torch.exp_(inp)

    gems_assert_close(res_out, ref_out, dtype)


@pytest.mark.exp2
@pytest.mark.parametrize("shape", POINTWISE_SHAPES)
@pytest.mark.parametrize("dtype", FLOAT_DTYPES)
def test_accuracy_exp2(shape, dtype):
    inp = torch.randn(shape, dtype=dtype, device=flag_gems.device)
    ref_inp = to_reference(inp, True)

    ref_out = torch.exp2(ref_inp)
    with flag_gems.use_gems():
        res_out = torch.exp2(inp)

    gems_assert_close(res_out, ref_out, dtype)


@pytest.mark.inplace
@pytest.mark.exp2_
@pytest.mark.parametrize("shape", POINTWISE_SHAPES)
@pytest.mark.parametrize("dtype", FLOAT_DTYPES)
def test_accuracy_exp2_(shape, dtype):
    inp = torch.randn(shape, dtype=dtype, device=flag_gems.device)
    ref_inp = to_reference(inp.clone(), True)

    ref_out = torch.exp2_(ref_inp)
    with flag_gems.use_gems():
        res_out = torch.exp2_(inp)

    gems_assert_close(res_out, ref_out, dtype)


@pytest.mark.gelu
@pytest.mark.parametrize("shape", POINTWISE_SHAPES)
@pytest.mark.parametrize("dtype", FLOAT_DTYPES)
@pytest.mark.parametrize("approximate", ["none", "tanh"])
def test_accuracy_gelu(shape, dtype, approximate):
    res_inp = torch.randn(shape, dtype=dtype, device=flag_gems.device)
    ref_inp = to_reference(res_inp, True)

    ref_out = torch.nn.functional.gelu(ref_inp, approximate=approximate)
    with flag_gems.use_gems():
        res_out = torch.nn.functional.gelu(res_inp, approximate=approximate)

    atol = 1e-4
    if flag_gems.vendor_name == "aipu" and dtype == torch.float16:
        atol = 1e-3
    gems_assert_close(res_out, ref_out, dtype, atol=atol)


@pytest.mark.gelu
@pytest.mark.parametrize("shape", POINTWISE_SHAPES)
@pytest.mark.parametrize("dtype", FLOAT_DTYPES)
@pytest.mark.parametrize("approximate", ["none", "tanh"])
def test_accuracy_gelu_backward(shape, dtype, approximate):
    res_inp = torch.randn(shape, dtype=dtype, device=flag_gems.device)
    res_out = torch.randn_like(res_inp)

    ref_inp = to_reference(res_inp, True)
    ref_out = to_reference(res_out, True)

    ref_in_grad = torch.ops.aten.gelu_backward(
        ref_out, ref_inp, approximate=approximate
    )
    with flag_gems.use_gems():
        res_in_grad = torch.ops.aten.gelu_backward(
            res_out, res_inp, approximate=approximate
        )

    gems_assert_close(res_in_grad, ref_in_grad, dtype)


@pytest.mark.gelu_
@pytest.mark.parametrize("shape", POINTWISE_SHAPES)
@pytest.mark.parametrize("dtype", FLOAT_DTYPES)
@pytest.mark.parametrize("approximate", ["none", "tanh"])
def test_accuracy_gelu_(shape, dtype, approximate):
    res_inp = torch.randn(shape, dtype=dtype, device=flag_gems.device)
    ref_inp = to_reference(res_inp.clone(), True)

    ref_out = torch.ops.aten.gelu_.default(ref_inp, approximate=approximate)
    with flag_gems.use_gems():
        res_out = torch.ops.aten.gelu_.default(res_inp, approximate=approximate)

    gems_assert_close(res_out, ref_out, dtype)


@pytest.mark.glu
@pytest.mark.parametrize("shape", POINTWISE_SHAPES)
@pytest.mark.parametrize("dtype", FLOAT_DTYPES)
def test_accuracy_glu(shape, dtype):
    res_inp = torch.randn(shape, dtype=dtype, device=flag_gems.device)
    ref_inp = to_reference(res_inp, True)

    for dim in range(len(shape)):
        if shape[dim] % 2 != 0:
            continue
        ref_out = torch.nn.functional.glu(ref_inp, dim=dim)
        with flag_gems.use_gems():
            res_out = torch.nn.functional.glu(res_inp, dim=dim)
        gems_assert_close(res_out, ref_out, dtype)


<<<<<<< HEAD
=======
@pytest.mark.skipif(flag_gems.device == "musa", reason="AssertionError")
>>>>>>> 0e5ca772
@pytest.mark.glu
@pytest.mark.parametrize("shape", POINTWISE_SHAPES)
@pytest.mark.parametrize("dtype", FLOAT_DTYPES)
def test_accuracy_glu_backward(shape, dtype):
    res_inp = torch.randn(shape, dtype=dtype, device=flag_gems.device)
<<<<<<< HEAD
=======
    ref_inp = to_reference(res_inp, True)
>>>>>>> 0e5ca772

    for dim in range(len(shape)):
        if shape[dim] == 0 or shape[dim] % 2 != 0:
            continue
        out_shape = list(shape)
        out_shape[dim] //= 2
        res_out = torch.randn(out_shape, dtype=dtype, device=flag_gems.device)

<<<<<<< HEAD
        ref_inp = to_reference(res_inp)
        ref_out = to_reference(res_out)
=======
        ref_out = to_reference(res_out, True)
>>>>>>> 0e5ca772

        ref_in_grad = torch.ops.aten.glu_backward(ref_out, ref_inp, dim=dim)
        with flag_gems.use_gems():
            res_in_grad = torch.ops.aten.glu_backward(res_out, res_inp, dim=dim)

        gems_assert_close(res_in_grad, ref_in_grad, dtype)


@pytest.mark.isinf
@pytest.mark.parametrize("shape", POINTWISE_SHAPES)
@pytest.mark.parametrize("dtype", FLOAT_DTYPES)
def test_accuracy_isinf(shape, dtype):
    inp = torch.randn(shape, dtype=dtype, device=flag_gems.device)
    inp = torch.masked_fill(inp, inp > 1.0, -float("inf"))
    ref_inp = to_reference(inp)

    ref_out = torch.isinf(ref_inp)
    with flag_gems.use_gems():
        res_out = torch.isinf(inp)

    gems_assert_equal(res_out, ref_out)


@pytest.mark.isnan
@pytest.mark.parametrize("shape", POINTWISE_SHAPES)
@pytest.mark.parametrize("dtype", FLOAT_DTYPES)
def test_accuracy_isnan(shape, dtype):
    inp = torch.randn(shape, dtype=dtype, device=flag_gems.device)
    inp = torch.masked_fill(inp, inp > 1.0, float("nan"))
    ref_inp = to_reference(inp)

    ref_out = torch.isnan(ref_inp)
    with flag_gems.use_gems():
        res_out = torch.isnan(inp)

    gems_assert_equal(res_out, ref_out)


@pytest.mark.neg
@pytest.mark.parametrize("shape", POINTWISE_SHAPES)
@pytest.mark.parametrize("dtype", FLOAT_DTYPES)
def test_accuracy_neg(shape, dtype):
    inp = torch.randn(shape, dtype=dtype, device=flag_gems.device)
    ref_inp = to_reference(inp)

    ref_out = torch.neg(ref_inp)
    with flag_gems.use_gems():
        res_out = torch.neg(inp)

    gems_assert_equal(res_out, ref_out)


@pytest.mark.inplace
@pytest.mark.neg_
@pytest.mark.parametrize("shape", POINTWISE_SHAPES)
@pytest.mark.parametrize("dtype", FLOAT_DTYPES)
def test_accuracy_neg_(shape, dtype):
    inp = torch.randn(shape, dtype=dtype, device=flag_gems.device)
    ref_inp = to_reference(inp.clone())

    ref_out = torch.neg_(ref_inp)
    with flag_gems.use_gems():
        res_out = torch.neg_(inp)

    gems_assert_equal(res_out, ref_out)


@pytest.mark.reciprocal
@pytest.mark.parametrize("shape", POINTWISE_SHAPES)
@pytest.mark.parametrize("dtype", FLOAT_DTYPES)
def test_accuracy_reciprocal(shape, dtype):
    inp = torch.randn(shape, dtype=dtype, device=flag_gems.device)
    ref_inp = to_reference(inp, True)

    ref_out = torch.reciprocal(ref_inp)
    with flag_gems.use_gems():
        res_out = torch.reciprocal(inp)

    gems_assert_close(res_out, ref_out, dtype, equal_nan=True)


@pytest.mark.inplace
@pytest.mark.reciprocal_
@pytest.mark.parametrize("shape", POINTWISE_SHAPES)
@pytest.mark.parametrize("dtype", FLOAT_DTYPES)
def test_accuracy_reciprocal_(shape, dtype):
    inp = torch.randn(shape, dtype=dtype, device=flag_gems.device)
    ref_inp = to_reference(inp.clone(), True)

    ref_out = torch.reciprocal_(ref_inp)
    with flag_gems.use_gems():
        res_out = torch.reciprocal_(inp)

    gems_assert_close(res_out, ref_out, dtype, equal_nan=True)


@pytest.mark.elu
@pytest.mark.parametrize("shape", POINTWISE_SHAPES)
@pytest.mark.parametrize("dtype", FLOAT_DTYPES)
def test_accuracy_elu(shape, dtype):
    inp = torch.randn(shape, dtype=dtype, device=flag_gems.device)
    alpha = torch.rand(1).item()

    ref_inp = to_reference(inp, True)
    ref_out = torch.nn.functional.elu(ref_inp, alpha)

    with flag_gems.use_gems():
        res_out = torch.nn.functional.elu(inp, alpha)

    gems_assert_close(res_out, ref_out, dtype)


@pytest.mark.inplace
@pytest.mark.elu_
@pytest.mark.parametrize("shape", POINTWISE_SHAPES)
@pytest.mark.parametrize("dtype", FLOAT_DTYPES)
def test_accuracy_elu_(shape, dtype):
    inp = torch.randn(shape, dtype=dtype, device=flag_gems.device)
    alpha = torch.rand(1).item()

    res_inp = inp.clone().to(flag_gems.device)
    inp_clone = inp.clone()
    ref_inp = to_reference(inp_clone, True)
    torch.nn.functional.elu_(ref_inp, alpha)

    with flag_gems.use_gems():
        torch.nn.functional.elu_(res_inp, alpha)

    gems_assert_close(res_inp, ref_inp, dtype)


@pytest.mark.elu_backward
@pytest.mark.parametrize("shape", POINTWISE_SHAPES)
@pytest.mark.parametrize("dtype", FLOAT_DTYPES)
def test_accuracy_elu_backward(shape, dtype):
    alpha = torch.rand(1).item()
    scale = 1.0
    input_scale = 1.0

    res_inp = torch.randn(shape, dtype=dtype, device=flag_gems.device)
    res_grad_out = torch.randn_like(res_inp)

    ref_inp = to_reference(res_inp, True)
    ref_grad_out = to_reference(res_grad_out, True)

    ref_in_grad = torch.ops.aten.elu_backward(
        ref_grad_out, alpha, scale, input_scale, False, ref_inp
    )
    with flag_gems.use_gems():
        res_in_grad = torch.ops.aten.elu_backward(
            res_grad_out, alpha, scale, input_scale, False, res_inp
        )

    gems_assert_close(res_in_grad, ref_in_grad, dtype)


@pytest.mark.relu
@pytest.mark.parametrize("shape", POINTWISE_SHAPES)
@pytest.mark.parametrize("dtype", FLOAT_DTYPES)
def test_accuracy_relu(shape, dtype):
    res_inp = torch.randn(shape, dtype=dtype, device=flag_gems.device)
    ref_inp = to_reference(res_inp, True)

    ref_out = torch.relu(ref_inp)
    with flag_gems.use_gems():
        res_out = torch.nn.functional.relu(res_inp)

    gems_assert_close(res_out, ref_out, dtype)


@pytest.mark.inplace
@pytest.mark.relu_
@pytest.mark.parametrize("shape", POINTWISE_SHAPES)
@pytest.mark.parametrize("dtype", FLOAT_DTYPES)
def test_accuracy_relu_(shape, dtype):
    res_inp = torch.randn(shape, dtype=dtype, device=flag_gems.device)
    ref_inp = to_reference(res_inp.clone(), True)

    ref_out = torch.relu_(ref_inp)
    with flag_gems.use_gems():
        res_out = torch.relu_(res_inp)

    gems_assert_close(res_out, ref_out, dtype)


@pytest.mark.rsqrt
@pytest.mark.parametrize("shape", POINTWISE_SHAPES)
@pytest.mark.parametrize("dtype", FLOAT_DTYPES)
def test_accuracy_rsqrt(shape, dtype):
    inp = torch.randn(shape, dtype=dtype, device=flag_gems.device)
    ref_inp = to_reference(inp, True)

    ref_out = torch.rsqrt(ref_inp)
    with flag_gems.use_gems():
        res_out = torch.rsqrt(inp)

    gems_assert_close(res_out, ref_out, dtype, equal_nan=True)


@pytest.mark.inplace
@pytest.mark.rsqrt_
@pytest.mark.parametrize("shape", POINTWISE_SHAPES)
@pytest.mark.parametrize("dtype", FLOAT_DTYPES)
def test_accuracy_rsqrt_(shape, dtype):
    inp = torch.randn(shape, dtype=dtype, device=flag_gems.device)
    ref_inp = to_reference(inp.clone(), True)

    ref_out = torch.rsqrt_(ref_inp)
    with flag_gems.use_gems():
        res_out = torch.rsqrt_(inp)

    gems_assert_close(res_out, ref_out, dtype, equal_nan=True)


@pytest.mark.sigmoid
@pytest.mark.parametrize("shape", POINTWISE_SHAPES)
@pytest.mark.parametrize("dtype", FLOAT_DTYPES)
def test_accuracy_sigmoid(shape, dtype):
    res_inp = torch.randn(shape, dtype=dtype, device=flag_gems.device)
    ref_inp = to_reference(res_inp, True)

    ref_out = torch.sigmoid(ref_inp)
    with flag_gems.use_gems():
        res_out = torch.sigmoid(res_inp)

    gems_assert_close(res_out, ref_out, dtype)


@pytest.mark.sigmoid
@pytest.mark.parametrize("shape", POINTWISE_SHAPES)
@pytest.mark.parametrize("dtype", FLOAT_DTYPES)
def test_accuracy_sigmoid_backward(shape, dtype):
    res_out = torch.randn(shape, dtype=dtype, device=flag_gems.device)
    res_grad = torch.randn_like(res_out)

    ref_out = to_reference(res_out, True)
    ref_grad = to_reference(res_grad, True)

    ref_in_grad = torch.ops.aten.sigmoid_backward(ref_grad, ref_out)
    with flag_gems.use_gems():
        res_in_grad = torch.ops.aten.sigmoid_backward(res_grad, res_out)

    gems_assert_close(res_in_grad, ref_in_grad, dtype)


@pytest.mark.inplace
@pytest.mark.sigmoid_
@pytest.mark.parametrize("shape", POINTWISE_SHAPES)
@pytest.mark.parametrize("dtype", FLOAT_DTYPES)
def test_accuracy_sigmoid_(shape, dtype):
    res_inp = torch.randn(shape, dtype=dtype, device=flag_gems.device)
    ref_inp = to_reference(res_inp.clone(), True)

    ref_out = torch.sigmoid_(ref_inp)
    with flag_gems.use_gems():
        res_out = torch.sigmoid_(res_inp)

    gems_assert_close(res_out, ref_out, dtype)


SPECIAL_VALUES = [float("-inf"), float("inf"), -300]


@pytest.mark.log_sigmoid
@pytest.mark.parametrize("shape", POINTWISE_SHAPES)
@pytest.mark.parametrize("dtype", FLOAT_DTYPES)
def test_accuracy_log_sigmoid(shape, dtype):
    inp = torch.randn(shape, dtype=dtype, device=flag_gems.device)
    if len(shape) == 1:
        special_inputs = torch.tensor(
            SPECIAL_VALUES, dtype=dtype, device=flag_gems.device
        )
        inp = torch.cat((inp, special_inputs))
    ref_inp = to_reference(inp, True)

    ref_out = torch.nn.functional.logsigmoid(ref_inp)
    with flag_gems.use_gems():
        res_out = torch.nn.functional.logsigmoid(inp)
    gems_assert_close(res_out, ref_out, dtype)


@pytest.mark.silu
@pytest.mark.parametrize("shape", POINTWISE_SHAPES)
@pytest.mark.parametrize("dtype", FLOAT_DTYPES)
def test_accuracy_silu(shape, dtype):
    res_inp = torch.randn(shape, dtype=dtype, device=flag_gems.device)
    ref_inp = to_reference(res_inp, True)

    ref_out = torch.nn.functional.silu(ref_inp)
    with flag_gems.use_gems():
        res_out = torch.nn.functional.silu(res_inp)

    gems_assert_close(res_out, ref_out, dtype)


@pytest.mark.silu
@pytest.mark.parametrize("shape", POINTWISE_SHAPES)
@pytest.mark.parametrize("dtype", FLOAT_DTYPES)
def test_accuracy_silu_backward(shape, dtype):
    res_inp = torch.randn(shape, dtype=dtype, device=flag_gems.device)
    res_grad = torch.randn_like(res_inp)

    ref_inp = to_reference(res_inp, True)
    ref_grad = to_reference(res_grad, True)

    ref_in_grad = torch.ops.aten.silu_backward(ref_grad, ref_inp)
    with flag_gems.use_gems():
        res_in_grad = torch.ops.aten.silu_backward(res_grad, res_inp)

    gems_assert_close(res_in_grad, ref_in_grad, dtype)


@pytest.mark.inplace
@pytest.mark.silu_
@pytest.mark.parametrize("shape", POINTWISE_SHAPES)
@pytest.mark.parametrize("dtype", FLOAT_DTYPES)
def test_accuracy_silu_(shape, dtype):
    res_inp = torch.randn(shape, dtype=dtype, device=flag_gems.device)
    ref_inp = to_reference(res_inp.clone(), True)

    ref_out = torch.nn.functional.silu(ref_inp, inplace=True)
    with flag_gems.use_gems():
        res_out = torch.nn.functional.silu(res_inp, inplace=True)

    gems_assert_close(res_out, ref_out, dtype)


@pytest.mark.sin
@pytest.mark.parametrize("shape", POINTWISE_SHAPES)
@pytest.mark.parametrize("dtype", FLOAT_DTYPES)
def test_accuracy_sin(shape, dtype):
    inp = torch.randn(shape, dtype=dtype, device=flag_gems.device)
    ref_inp = to_reference(inp, True)

    ref_out = torch.sin(ref_inp)
    with flag_gems.use_gems():
        res_out = torch.sin(inp)

    gems_assert_close(res_out, ref_out, dtype)


@pytest.mark.inplace
@pytest.mark.sin_
@pytest.mark.parametrize("shape", POINTWISE_SHAPES)
@pytest.mark.parametrize("dtype", FLOAT_DTYPES)
def test_accuracy_sin_(shape, dtype):
    inp = torch.randn(shape, dtype=dtype, device=flag_gems.device)
    ref_inp = to_reference(inp.clone(), True)

    ref_out = torch.sin_(ref_inp)
    with flag_gems.use_gems():
        res_out = torch.sin_(inp)

    gems_assert_close(res_out, ref_out, dtype)


@pytest.mark.tanh
@pytest.mark.parametrize("shape", POINTWISE_SHAPES)
@pytest.mark.parametrize("dtype", FLOAT_DTYPES)
def test_accuracy_tanh(shape, dtype):
    res_inp = torch.randn(shape, dtype=dtype, device=flag_gems.device)
    ref_inp = to_reference(res_inp, True)

    ref_out = torch.tanh(ref_inp)
    with flag_gems.use_gems():
        res_out = torch.tanh(res_inp)

    gems_assert_close(res_out, ref_out, dtype)


@pytest.mark.tanh
@pytest.mark.parametrize("shape", POINTWISE_SHAPES)
@pytest.mark.parametrize("dtype", FLOAT_DTYPES)
def test_accuracy_tanh_backward(shape, dtype):
    res_out = torch.randn(shape, dtype=dtype, device=flag_gems.device)
    res_grad = torch.randn_like(res_out)

    ref_out = to_reference(res_out, True)
    ref_grad = to_reference(res_grad, True)

    ref_in_grad = torch.ops.aten.tanh_backward(ref_grad, ref_out)
    with flag_gems.use_gems():
        res_in_grad = torch.ops.aten.tanh_backward(res_grad, res_out)

    gems_assert_close(res_in_grad, ref_in_grad, dtype)


@pytest.mark.inplace
@pytest.mark.tanh_
@pytest.mark.parametrize("shape", POINTWISE_SHAPES)
@pytest.mark.parametrize("dtype", FLOAT_DTYPES)
def test_accuracy_tanh_(shape, dtype):
    res_inp = torch.randn(shape, dtype=dtype, device=flag_gems.device)
    ref_inp = to_reference(res_inp.clone(), True)

    ref_out = torch.tanh_(ref_inp)
    with flag_gems.use_gems():
        res_out = torch.tanh_(res_inp)

    gems_assert_close(res_out, ref_out, dtype)


SHAPE_DIAGONAL = list(zip(POINTWISE_SHAPES, [-2, -2, -1, 0, 1, 3]))


@pytest.mark.triu
@pytest.mark.parametrize("shape, diagonal", SHAPE_DIAGONAL)
@pytest.mark.parametrize("dtype", FLOAT_DTYPES)
def test_accuracy_triu(shape, diagonal, dtype):
    inp = torch.randn(shape, dtype=dtype, device=flag_gems.device)
    inp = unsqueeze_tensor(inp, 2)
    ref_inp = to_reference(inp)

    ref_out = torch.triu(ref_inp, diagonal)
    with flag_gems.use_gems():
        res_out = torch.triu(inp, diagonal)

    gems_assert_equal(res_out, ref_out)


@pytest.mark.erf
@pytest.mark.parametrize("shape", POINTWISE_SHAPES)
@pytest.mark.parametrize("dtype", FLOAT_DTYPES)
def test_accuracy_erf(shape, dtype):
    inp = torch.randn(shape, dtype=dtype, device=flag_gems.device)
    ref_inp = to_reference(inp)

    ref_out = torch.erf(ref_inp)
    with flag_gems.use_gems():
        res_out = torch.erf(inp)

    gems_assert_close(res_out, ref_out, dtype)


@pytest.mark.inplace
@pytest.mark.erf_
@pytest.mark.parametrize("shape", POINTWISE_SHAPES)
@pytest.mark.parametrize("dtype", FLOAT_DTYPES)
def test_accuracy_erf_(shape, dtype):
    torch.manual_seed(0)
    inp = torch.randn(shape, dtype=dtype, device=flag_gems.device)
    ref_inp = to_reference(inp.clone())

    ref_out = torch.erf_(ref_inp)
    with flag_gems.use_gems():
        res_out = torch.erf_(inp)

    gems_assert_close(res_out, ref_out, dtype)


@pytest.mark.isfinite
@pytest.mark.parametrize("shape", POINTWISE_SHAPES)
@pytest.mark.parametrize("dtype", ALL_FLOAT_DTYPES)
def test_accuracy_isfinite(shape, dtype):
    inp = torch.randn(shape, dtype=dtype, device=flag_gems.device)
    inp = torch.masked_fill(inp, inp > 1.0, float("inf"))
    inp = torch.masked_fill(inp, inp < -1.0, float("-inf"))
    inp = torch.masked_fill(inp, (inp > -0.1) & (inp < 0.1), float("nan"))
    ref_inp = to_reference(inp)

    ref_out = torch.isfinite(ref_inp)
    with flag_gems.use_gems():
        res_out = torch.isfinite(inp)
    gems_assert_equal(res_out, ref_out)


def get_max_ndim(shape, dims):
    max_ndim = max(len(shape), len(dims))
    for dim in dims:
        dim = dim + 1 if dim >= 0 else -dim
        if dim > max_ndim:
            max_ndim = dim
    return max_ndim


FLIP_DIMS = [(0,), (-2,), (2,), (0, 2), (2, 1), (0, -1, 1)]


@pytest.mark.flip
@pytest.mark.parametrize("shape", POINTWISE_SHAPES)
@pytest.mark.parametrize("dtype", FLOAT_DTYPES)
@pytest.mark.parametrize("dims", FLIP_DIMS)
def test_accuracy_flip_general(shape, dtype, dims):
    if dtype in ALL_FLOAT_DTYPES:
        inp = torch.randn(shape, dtype=dtype, device=flag_gems.device)
    else:
        inp = torch.randint(-1000, 1000, shape, device=flag_gems.device).to(dtype)
    max_ndim = get_max_ndim(shape, dims)
    inp = unsqueeze_tensor(inp, max_ndim)
    ref_inp = to_reference(inp, False)

    with flag_gems.use_gems():
        res_out = torch.flip(inp, dims)
    ref_out = torch.flip(ref_inp, dims)

    gems_assert_equal(res_out, ref_out)


@pytest.mark.flip
@pytest.mark.parametrize("shape", POINTWISE_SHAPES)
@pytest.mark.parametrize("dtype", ALL_FLOAT_DTYPES + ALL_INT_DTYPES)
@pytest.mark.parametrize("dims", FLIP_DIMS)
def test_accuracy_flip_with_non_dense_input(shape, dtype, dims):
    max_ndim = get_max_ndim(shape, dims)
    shape = unsqueeze_tuple(shape, max(max_ndim, 2))

    shape_dialted = tuple(item * 2 for item in shape)
    if dtype in ALL_FLOAT_DTYPES:
        inp = torch.randn(shape_dialted, dtype=dtype, device=flag_gems.device)[::2, ::2]
    else:
        inp = torch.randint(-1000, 1000, shape_dialted, device=flag_gems.device).to(
            dtype
        )[::2, ::2]
    ref_inp = to_reference(inp, False)

    with flag_gems.use_gems():
        res_out = torch.flip(inp, dims)
    ref_out = torch.flip(ref_inp, dims)
    gems_assert_equal(res_out, ref_out)


TILE_DIMS = [(0,), (2,), (2, 0), (0, 2), (2, 2), (2, 2, 2), (2, 2, 2, 2)]


@pytest.mark.tile
@pytest.mark.parametrize("shape", POINTWISE_SHAPES)
@pytest.mark.parametrize("dims", TILE_DIMS)
@pytest.mark.parametrize("dtype", FLOAT_DTYPES)
def test_accuracy_tile(shape, dims, dtype):
    inp = torch.randn(shape, dtype=dtype, device=flag_gems.device)
    ref_inp = to_reference(inp)

    ref_out = torch.tile(ref_inp, dims)
    with flag_gems.use_gems():
        res_out = torch.tile(inp, dims)

    gems_assert_close(res_out, ref_out, dtype)


REPEAT_SIZES = [(2, 3, 4, 5), (5, 0, 4)]


@pytest.mark.repeat
@pytest.mark.parametrize("shape", POINTWISE_SHAPES)
@pytest.mark.parametrize("sizes", REPEAT_SIZES)
@pytest.mark.parametrize("dtype", FLOAT_DTYPES)
def test_accuracy_repeat(shape, sizes, dtype):
    inp = torch.randn(shape, dtype=dtype, device=flag_gems.device)
    ref_inp = to_reference(inp)
    sizes = unsqueeze_tuple(sizes, inp.ndim)

    ref_out = ref_inp.repeat(*sizes)
    with flag_gems.use_gems():
        res_out = inp.repeat(*sizes)

    gems_assert_close(res_out, ref_out, dtype)


@pytest.mark.logical_not
@pytest.mark.parametrize("shape", POINTWISE_SHAPES)
@pytest.mark.parametrize("dtype", ALL_FLOAT_DTYPES + ALL_INT_DTYPES + BOOL_TYPES)
def test_accuracy_logical_not(shape, dtype):
    if dtype in ALL_FLOAT_DTYPES:
        inp = torch.randn(shape, dtype=dtype, device=flag_gems.device)
    elif dtype in ALL_INT_DTYPES:
        inp = torch.randint(-1000, 1000, shape, dtype=dtype, device="cpu").to(
            flag_gems.device
        )
    elif dtype in BOOL_TYPES:
        inp = torch.randint(0, 2, shape, dtype=dtype, device="cpu").to(flag_gems.device)

    ref_inp = to_reference(inp)
    ref_out = torch.logical_not(ref_inp)
    with flag_gems.use_gems():
        res_out = torch.logical_not(inp)

    gems_assert_equal(res_out, ref_out)


@pytest.mark.log
@pytest.mark.parametrize("shape", POINTWISE_SHAPES)
@pytest.mark.parametrize("dtype", FLOAT_DTYPES)
def test_accuracy_log(shape, dtype):
    inp = torch.rand(shape, dtype=dtype, device=flag_gems.device)

    ref_inp = to_reference(inp, True)
    ref_out = torch.log(ref_inp)
    with flag_gems.use_gems():
        res_out = torch.log(inp)

    gems_assert_close(res_out, ref_out, dtype)


@pytest.mark.to
@pytest.mark.parametrize("shape", POINTWISE_SHAPES)
@pytest.mark.parametrize("dtype", ALL_FLOAT_DTYPES + ALL_INT_DTYPES)
def test_accuracy_to_dtype(shape, dtype):
    x = torch.randn(shape, dtype=torch.float32, device=flag_gems.device)
    ref_x = to_reference(x)
    ref_out = ref_x.to(dtype)
    with flag_gems.use_gems():
        out = x.to(dtype)
    gems_assert_equal(out, ref_out)


@pytest.mark.sqrt
@pytest.mark.parametrize("shape", POINTWISE_SHAPES)
@pytest.mark.parametrize("dtype", ALL_FLOAT_DTYPES)
def test_accuracy_sqrt(shape, dtype):
    inp = torch.randn(shape, dtype=dtype, device=flag_gems.device)
    ref_inp = to_reference(inp, True)

    ref_out = torch.sqrt(ref_inp)
    with flag_gems.use_gems():
        res_out = torch.sqrt(inp)

    gems_assert_close(res_out, ref_out, dtype, equal_nan=True)


@pytest.mark.sqrt_
@pytest.mark.inplace
@pytest.mark.parametrize("shape", POINTWISE_SHAPES)
@pytest.mark.parametrize("dtype", ALL_FLOAT_DTYPES)
def test_accuracy_sqrt_(shape, dtype):
    inp = torch.randn(shape, dtype=dtype, device=flag_gems.device)
    ref_inp = to_reference(inp.clone(), True)

    ref_out = torch.sqrt_(ref_inp)
    with flag_gems.use_gems():
        res_out = torch.sqrt_(inp)

    gems_assert_close(res_out, ref_out, dtype, equal_nan=True)<|MERGE_RESOLUTION|>--- conflicted
+++ resolved
@@ -284,19 +284,13 @@
         gems_assert_close(res_out, ref_out, dtype)
 
 
-<<<<<<< HEAD
-=======
 @pytest.mark.skipif(flag_gems.device == "musa", reason="AssertionError")
->>>>>>> 0e5ca772
 @pytest.mark.glu
 @pytest.mark.parametrize("shape", POINTWISE_SHAPES)
 @pytest.mark.parametrize("dtype", FLOAT_DTYPES)
 def test_accuracy_glu_backward(shape, dtype):
     res_inp = torch.randn(shape, dtype=dtype, device=flag_gems.device)
-<<<<<<< HEAD
-=======
     ref_inp = to_reference(res_inp, True)
->>>>>>> 0e5ca772
 
     for dim in range(len(shape)):
         if shape[dim] == 0 or shape[dim] % 2 != 0:
@@ -305,12 +299,9 @@
         out_shape[dim] //= 2
         res_out = torch.randn(out_shape, dtype=dtype, device=flag_gems.device)
 
-<<<<<<< HEAD
         ref_inp = to_reference(res_inp)
         ref_out = to_reference(res_out)
-=======
         ref_out = to_reference(res_out, True)
->>>>>>> 0e5ca772
 
         ref_in_grad = torch.ops.aten.glu_backward(ref_out, ref_inp, dim=dim)
         with flag_gems.use_gems():
