--- conflicted
+++ resolved
@@ -240,13 +240,10 @@
     "arange_start",
     "argmax",
     "argmin",
-<<<<<<< HEAD
     "avg_pool2d",
     "avg_pool2d_backward",
-=======
     "atan",
     "atan_",
->>>>>>> 4d641691
     "batch_norm",
     "batch_norm_backward",
     "bitwise_and_scalar",
