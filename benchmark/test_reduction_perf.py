import os
import random
from typing import Generator

import pytest
import torch

import flag_gems
from benchmark.attri_util import BOOL_DTYPES, FLOAT_DTYPES, INT_DTYPES, BenchLevel
from benchmark.performance_utils import (
    Benchmark,
    Config,
    GenericBenchmark,
    GenericBenchmark2DOnly,
    generate_tensor_input,
    unary_input_fn,
    vendor_name,
)
from flag_gems.utils import shape_utils


class UnaryReductionBenchmark(Benchmark):
    """
    Base class for benchmarking reduction operations.
    """

    def set_more_metrics(self):
        return ["gbps"]

    def get_gbps(self, args, latency):
        inp = args[0]
        io_amount = sum([shape_utils.size_in_bytes(item) for item in [inp, inp]])
        return io_amount * 1e-9 / (latency * 1e-3)

    def set_more_shapes(self):
        more_shapes_1d = [
            (1025 * 1024,),
            (1024 * 1024 * 1024,),
        ]
        more_shapes_2d = [(1024, 2**i) for i in range(0, 21, 4)]
        more_shapes_3d = [(64, 2**i, 64) for i in range(0, 15, 4)]
        return more_shapes_1d + more_shapes_2d + more_shapes_3d

    def get_input_iter(self, cur_dtype) -> Generator:
        for shape in self.shapes:
            inp = generate_tensor_input(shape, cur_dtype, self.device)
            if inp.ndim > 1:
                yield inp, 1
            else:
                yield inp,


forward_operations = [
    ("all", torch.all, FLOAT_DTYPES),
    ("any", torch.any, FLOAT_DTYPES),
    ("amax", torch.amax, FLOAT_DTYPES),
    ("argmax", torch.argmax, FLOAT_DTYPES),
    ("argmin", torch.argmin, FLOAT_DTYPES),
    ("max", torch.max, FLOAT_DTYPES),
    ("mean", torch.mean, FLOAT_DTYPES),
    ("min", torch.min, FLOAT_DTYPES),
    ("prod", torch.prod, FLOAT_DTYPES),
    ("softmax", torch.nn.functional.softmax, FLOAT_DTYPES),
    ("std", torch.std, FLOAT_DTYPES),
    ("sum", torch.sum, FLOAT_DTYPES),
    ("var_mean", torch.var_mean, FLOAT_DTYPES),
]


@pytest.mark.parametrize(
    "op_name, torch_op, dtypes",
    [
        pytest.param(name, op, dtype, marks=getattr(pytest.mark, name, None))
        for name, op, dtype in forward_operations
    ],
)
def test_general_reduction_perf(op_name, torch_op, dtypes):
    bench = UnaryReductionBenchmark(op_name=op_name, torch_op=torch_op, dtypes=dtypes)
    bench.run()


backward_operations = [
    ("softmax", torch.nn.functional.softmax, FLOAT_DTYPES),
]


@pytest.mark.parametrize(
    "op_name, torch_op, dtypes",
    [
        pytest.param(
            name, op, dtype, marks=getattr(pytest.mark, name + "_backward", None)
        )
        for name, op, dtype in backward_operations
    ],
)
def test_general_reduction_backward_perf(op_name, torch_op, dtypes):
    bench = UnaryReductionBenchmark(
        op_name=op_name,
        torch_op=torch_op,
        dtypes=dtypes,
        is_backward=True,
    )
    bench.run()


def cross_entropy_loss_input_fn(shape, cur_dtype, device):
    inp = generate_tensor_input(shape, cur_dtype, device)
    target = torch.randint(0, shape[-1], (shape[0],), device=device)
    yield inp, target
    if Config.bench_level == BenchLevel.COMPREHENSIVE:
        weight = torch.randn(shape[-1], dtype=cur_dtype, device=device)
        yield inp, target, {"weight": weight, "ignore_index": 1, "reduction": "none"}
        yield inp, target, {
            "weight": weight,
            "reduction": "sum",
            "label_smoothing": 0.1,
        }


def nll_loss_input_fn(shape, cur_dtype, device):
    inp = generate_tensor_input(shape, cur_dtype, device)
    target = torch.randint(0, shape[-1], (shape[0],), device=device)
    yield inp, target
    if Config.bench_level == BenchLevel.COMPREHENSIVE:
        weight = torch.randn(shape[-1], dtype=cur_dtype, device=device)
        yield inp, target, {"weight": weight, "ignore_index": 1, "reduction": "none"}


def cumsum_input_fn(shape, cur_dtype, device):
    inp = generate_tensor_input(shape, cur_dtype, device)
    yield inp, 1


def mse_loss_input_fn(shape, cur_dtype, device):
    inp = generate_tensor_input(shape, cur_dtype, device)
    target = generate_tensor_input(shape, cur_dtype, device)
    yield inp, target
    if Config.bench_level == BenchLevel.COMPREHENSIVE:
        yield inp, target, {"reduction": "mean"}
        yield inp, target, {"reduction": "sum"}
        yield inp, target, {"reduction": "none"}


@pytest.mark.parametrize(
    "op_name, torch_op, input_fn, dtypes",
    [
        pytest.param(
            "log_softmax",
            torch.nn.functional.log_softmax,
            unary_input_fn,
            FLOAT_DTYPES,
            marks=pytest.mark.log_softmax,
        ),
        pytest.param(
            "nonzero",
            torch.nonzero,
            unary_input_fn,
            FLOAT_DTYPES + INT_DTYPES + BOOL_DTYPES,
            marks=pytest.mark.nonzero,
        ),
        pytest.param(
            "cross_entropy_loss",
            torch.nn.functional.cross_entropy,
            cross_entropy_loss_input_fn,
            FLOAT_DTYPES,
            marks=pytest.mark.cross_entropy_loss,
        ),
        pytest.param(
            "cumsum",
            torch.cumsum,
            cumsum_input_fn,
            FLOAT_DTYPES + INT_DTYPES,
            marks=pytest.mark.cumsum,
        ),
        pytest.param(
            "cummin",
            torch.cummin,
            cumsum_input_fn,
            FLOAT_DTYPES + INT_DTYPES,
            marks=pytest.mark.cummin,
        ),
        pytest.param(
            "cummax",
            torch.cummax,
            cumsum_input_fn,
            FLOAT_DTYPES + INT_DTYPES,
            marks=pytest.mark.cummax,
        ),
        pytest.param(
            "nll_loss",
            torch.nn.functional.nll_loss,
            nll_loss_input_fn,
            FLOAT_DTYPES,
            marks=pytest.mark.nll_loss,
        ),
        pytest.param(
            "mse_loss",
            torch.nn.functional.mse_loss,
            mse_loss_input_fn,
            FLOAT_DTYPES,
            marks=pytest.mark.mse_loss,
        ),
    ],
)
def test_generic_reduction_benchmark(op_name, torch_op, input_fn, dtypes):
    if vendor_name == "kunlunxin":
        if op_name in ["nll_loss"]:
            pytest.skip("RUNTIME TODOFIX")
        elif op_name in ["cummax"]:
            pytest.skip("CUMSUM UNSUPPORTED")
    if vendor_name == "mthreads" and op_name in ["cummin", "cummax"]:
        # Compatible with older versions of LLVM
        os.environ["DISABLE_LLVM_OPT"] = "1"
    bench = GenericBenchmark2DOnly(
        input_fn=input_fn, op_name=op_name, torch_op=torch_op, dtypes=dtypes
    )
    if op_name == "cross_entropy_loss":
        bench.set_gems(flag_gems.cross_entropy_loss)
    bench.run()
    if vendor_name == "mthreads" and op_name in ["cummin", "cummax"]:
        del os.environ["DISABLE_LLVM_OPT"]


@pytest.mark.skipif(vendor_name == "hygon", reason="RESULT TODOFIX")
@pytest.mark.count_nonzero
def test_perf_count_nonzero():
    def count_nonzero_input_fn(shape, dtype, device):
        inp = torch.randn(shape, dtype=dtype, device=device)
        dim = random.choice([None, 0, 1])

        yield inp, dim

    bench = GenericBenchmark2DOnly(
        input_fn=count_nonzero_input_fn,
        op_name="count_nonzero",
        torch_op=torch.count_nonzero,
        dtypes=FLOAT_DTYPES,
    )
    bench.run()


<<<<<<< HEAD
def avg_pool2d_input_fn(shape, dtype, device):
    inp = generate_tensor_input(shape, dtype, device)
    # Common case
=======
def max_pool2d_input_fn(shape, dtype, device):
    inp = generate_tensor_input(shape, dtype, device)
>>>>>>> b1fe7aa9
    yield inp, {
        "kernel_size": 3,
        "stride": 2,
        "padding": 1,
<<<<<<< HEAD
        "ceil_mode": False,
        "count_include_pad": True,
        "divisor_override": None,
    }
    if Config.bench_level == BenchLevel.COMPREHENSIVE:
        # With count_include_pad=False
        yield inp, {
            "kernel_size": 3,
            "stride": 2,
            "padding": 1,
            "ceil_mode": False,
            "count_include_pad": False,
            "divisor_override": None,
=======
        "dilation": 1,
        "ceil_mode": False,
    }
    if Config.bench_level == BenchLevel.COMPREHENSIVE:
        # Non-square kernel/stride/padding
        if shape[-2] > 5 and shape[-1] > 5:
            yield inp, {
                "kernel_size": (3, 5),
                "stride": (2, 1),
                "padding": (1, 2),
                "dilation": 1,
                "ceil_mode": False,
            }
        # With dilation
        yield inp, {
            "kernel_size": 3,
            "stride": 1,
            "padding": 1,
            "dilation": 2,
            "ceil_mode": False,
>>>>>>> b1fe7aa9
        }
        # With ceil_mode
        yield inp, {
            "kernel_size": 3,
            "stride": 2,
            "padding": 1,
<<<<<<< HEAD
            "ceil_mode": True,
            "count_include_pad": True,
            "divisor_override": None,
        }
        # With divisor_override
        if shape[-2] >= 2 and shape[-1] >= 2:
            yield inp, {
                "kernel_size": 2,
                "stride": 1,
                "padding": 0,
                "ceil_mode": False,
                "count_include_pad": True,
                "divisor_override": 3,
            }


class AvgPool2dBenchmark(GenericBenchmark):
=======
            "dilation": 1,
            "ceil_mode": True,
        }


class MaxPool2dBenchmark(GenericBenchmark):
>>>>>>> b1fe7aa9
    def get_input_iter(self, cur_dtype) -> Generator:
        shapes_4d = [
            (4, 3, 224, 224),  # Typical input image size
            (16, 64, 56, 56),  # Early ResNet layer output
            (32, 128, 28, 28),  # Mid ResNet layer output
            (64, 256, 14, 14),  # Later ResNet layer output
            (128, 512, 7, 7),  # Final ResNet layer output
        ]

        for shape in shapes_4d:
            yield from self.input_fn(shape, cur_dtype, self.device)


<<<<<<< HEAD
@pytest.mark.avg_pool2d
def test_perf_avg_pool2d():
    bench = AvgPool2dBenchmark(
        input_fn=avg_pool2d_input_fn,
        op_name="avg_pool2d",
        torch_op=torch.nn.functional.avg_pool2d,
        dtypes=FLOAT_DTYPES,
    )
    bench.set_gems(flag_gems.avg_pool2d)
    bench.run()


@pytest.mark.avg_pool2d_backward
def test_perf_avg_pool2d_backward():
    def avg_pool2d_backward_input_fn(shape, dtype, device):
        for forward_args in avg_pool2d_input_fn(shape, dtype, device):
            inp, params = forward_args
            output = torch.nn.functional.avg_pool2d(inp, **params)
            grad_output = torch.randn_like(output)
            inp.requires_grad_(True)
            yield grad_output, inp, params

    def torch_avg_pool2d_backward_wrapper(grad_output, input, **kwargs):
        output = torch.nn.functional.avg_pool2d(input, **kwargs)
=======
@pytest.mark.max_pool2d
def test_perf_max_pool2d():
    bench = MaxPool2dBenchmark(
        input_fn=max_pool2d_input_fn,
        op_name="max_pool2d_with_indices",
        torch_op=torch.nn.functional.max_pool2d_with_indices,
        dtypes=FLOAT_DTYPES,
    )
    bench.set_gems(flag_gems.max_pool2d_with_indices)
    bench.run()


@pytest.mark.max_pool2d_backward
def test_perf_max_pool2d_backward():
    def max_pool2d_backward_input_fn(shape, dtype, device):
        for forward_args in max_pool2d_input_fn(shape, dtype, device):
            inp, params = forward_args
            inp.requires_grad_(True)
            output, indices = torch.nn.functional.max_pool2d_with_indices(inp, **params)
            grad_output = torch.randn_like(output)
            yield grad_output, inp, indices, params

    def torch_max_pool2d_backward_wrapper(grad_output, input, indices, **kwargs):
        output, _ = torch.nn.functional.max_pool2d_with_indices(input, **kwargs)
>>>>>>> b1fe7aa9
        grad_input = torch.autograd.grad(
            outputs=(output,), inputs=(input,), grad_outputs=(grad_output,)
        )
        return grad_input[0]

<<<<<<< HEAD
    bench = AvgPool2dBenchmark(
        input_fn=avg_pool2d_backward_input_fn,
        op_name="avg_pool2d_backward",
        torch_op=torch_avg_pool2d_backward_wrapper,
=======
    bench = MaxPool2dBenchmark(
        input_fn=max_pool2d_backward_input_fn,
        op_name="max_pool2d_backward",
        torch_op=torch_max_pool2d_backward_wrapper,
>>>>>>> b1fe7aa9
        dtypes=FLOAT_DTYPES,
        is_backward=False,
    )

<<<<<<< HEAD
    bench.set_gems(flag_gems.avg_pool2d_backward)
=======
    bench.set_gems(flag_gems.max_pool2d_backward)
>>>>>>> b1fe7aa9
    bench.run()


@pytest.mark.dot
def test_perf_dot():
    def dot_input_fn(shape, dtype, device):
        inp = generate_tensor_input(shape, dtype=dtype, device=device)
        if inp.dim() > 1:
            inp = inp.flatten()
        yield inp, inp

    bench = GenericBenchmark(
        input_fn=dot_input_fn,
        op_name="dot",
        torch_op=torch.dot,
        dtypes=FLOAT_DTYPES,
    )

    bench.run()


@pytest.mark.trace
def test_perf_trace():
    def trace_input_fn(shape, dtype, device):
        inp = generate_tensor_input(shape, dtype=dtype, device=device)
        yield inp,

    bench = GenericBenchmark2DOnly(
        input_fn=trace_input_fn,
        op_name="trace",
        torch_op=torch.trace,
        dtypes=FLOAT_DTYPES + INT_DTYPES,
    )

    bench.run()


class quantileBenchmark(GenericBenchmark):
    def set_more_shapes(self):
        more_shapes_1d = [(4,), (1024,), (65535)]
        more_shapes_2d = [(1024, 2**i) for i in range(0, 15, 3)]
        more_shapes_3d = [(64, 64, 2**i) for i in range(0, 15, 3)]
        return more_shapes_1d + more_shapes_2d + more_shapes_3d


def quantile_input_fn(shape, cur_dtype, device):
    inp = generate_tensor_input(shape, cur_dtype, device)
    q = torch.tensor([0.0, 0.2, 0.4, 0.6, 0.8, 1.0], dtype=cur_dtype, device=device)
    yield inp, q, 0


@pytest.mark.skipif(True, reason="Skipping Triton version")
@pytest.mark.parametrize(
    "op_name, torch_op, input_fn, dtypes",
    [
        pytest.param(
            "quantile",
            torch.quantile,
            quantile_input_fn,
            [torch.float32],
            marks=pytest.mark.quantile,
        )
    ],
)
def test_quantile_benchmark(op_name, torch_op, input_fn, dtypes):
    bench = quantileBenchmark(
        input_fn=input_fn, op_name=op_name, torch_op=torch_op, dtypes=dtypes
    )
    bench.run()<|MERGE_RESOLUTION|>--- conflicted
+++ resolved
@@ -239,19 +239,13 @@
     bench.run()
 
 
-<<<<<<< HEAD
 def avg_pool2d_input_fn(shape, dtype, device):
     inp = generate_tensor_input(shape, dtype, device)
     # Common case
-=======
-def max_pool2d_input_fn(shape, dtype, device):
-    inp = generate_tensor_input(shape, dtype, device)
->>>>>>> b1fe7aa9
     yield inp, {
         "kernel_size": 3,
         "stride": 2,
         "padding": 1,
-<<<<<<< HEAD
         "ceil_mode": False,
         "count_include_pad": True,
         "divisor_override": None,
@@ -265,7 +259,48 @@
             "ceil_mode": False,
             "count_include_pad": False,
             "divisor_override": None,
-=======
+        }
+        # With ceil_mode
+        yield inp, {
+            "kernel_size": 3,
+            "stride": 2,
+            "padding": 1,
+            "ceil_mode": True,
+            "count_include_pad": True,
+            "divisor_override": None,
+        }
+        # With divisor_override
+        if shape[-2] >= 2 and shape[-1] >= 2:
+            yield inp, {
+                "kernel_size": 2,
+                "stride": 1,
+                "padding": 0,
+                "ceil_mode": False,
+                "count_include_pad": True,
+                "divisor_override": 3,
+            }
+
+
+class AvgPool2dBenchmark(GenericBenchmark):
+    def get_input_iter(self, cur_dtype) -> Generator:
+        shapes_4d = [
+            (4, 3, 224, 224),  # Typical input image size
+            (16, 64, 56, 56),  # Early ResNet layer output
+            (32, 128, 28, 28),  # Mid ResNet layer output
+            (64, 256, 14, 14),  # Later ResNet layer output
+            (128, 512, 7, 7),  # Final ResNet layer output
+        ]
+
+        for shape in shapes_4d:
+            yield from self.input_fn(shape, cur_dtype, self.device)
+
+
+def max_pool2d_input_fn(shape, dtype, device):
+    inp = generate_tensor_input(shape, dtype, device)
+    yield inp, {
+        "kernel_size": 3,
+        "stride": 2,
+        "padding": 1,
         "dilation": 1,
         "ceil_mode": False,
     }
@@ -286,39 +321,18 @@
             "padding": 1,
             "dilation": 2,
             "ceil_mode": False,
->>>>>>> b1fe7aa9
         }
         # With ceil_mode
         yield inp, {
             "kernel_size": 3,
             "stride": 2,
             "padding": 1,
-<<<<<<< HEAD
-            "ceil_mode": True,
-            "count_include_pad": True,
-            "divisor_override": None,
-        }
-        # With divisor_override
-        if shape[-2] >= 2 and shape[-1] >= 2:
-            yield inp, {
-                "kernel_size": 2,
-                "stride": 1,
-                "padding": 0,
-                "ceil_mode": False,
-                "count_include_pad": True,
-                "divisor_override": 3,
-            }
-
-
-class AvgPool2dBenchmark(GenericBenchmark):
-=======
             "dilation": 1,
             "ceil_mode": True,
         }
 
 
 class MaxPool2dBenchmark(GenericBenchmark):
->>>>>>> b1fe7aa9
     def get_input_iter(self, cur_dtype) -> Generator:
         shapes_4d = [
             (4, 3, 224, 224),  # Typical input image size
@@ -332,32 +346,6 @@
             yield from self.input_fn(shape, cur_dtype, self.device)
 
 
-<<<<<<< HEAD
-@pytest.mark.avg_pool2d
-def test_perf_avg_pool2d():
-    bench = AvgPool2dBenchmark(
-        input_fn=avg_pool2d_input_fn,
-        op_name="avg_pool2d",
-        torch_op=torch.nn.functional.avg_pool2d,
-        dtypes=FLOAT_DTYPES,
-    )
-    bench.set_gems(flag_gems.avg_pool2d)
-    bench.run()
-
-
-@pytest.mark.avg_pool2d_backward
-def test_perf_avg_pool2d_backward():
-    def avg_pool2d_backward_input_fn(shape, dtype, device):
-        for forward_args in avg_pool2d_input_fn(shape, dtype, device):
-            inp, params = forward_args
-            output = torch.nn.functional.avg_pool2d(inp, **params)
-            grad_output = torch.randn_like(output)
-            inp.requires_grad_(True)
-            yield grad_output, inp, params
-
-    def torch_avg_pool2d_backward_wrapper(grad_output, input, **kwargs):
-        output = torch.nn.functional.avg_pool2d(input, **kwargs)
-=======
 @pytest.mark.max_pool2d
 def test_perf_max_pool2d():
     bench = MaxPool2dBenchmark(
@@ -382,32 +370,20 @@
 
     def torch_max_pool2d_backward_wrapper(grad_output, input, indices, **kwargs):
         output, _ = torch.nn.functional.max_pool2d_with_indices(input, **kwargs)
->>>>>>> b1fe7aa9
         grad_input = torch.autograd.grad(
             outputs=(output,), inputs=(input,), grad_outputs=(grad_output,)
         )
         return grad_input[0]
 
-<<<<<<< HEAD
-    bench = AvgPool2dBenchmark(
-        input_fn=avg_pool2d_backward_input_fn,
-        op_name="avg_pool2d_backward",
-        torch_op=torch_avg_pool2d_backward_wrapper,
-=======
     bench = MaxPool2dBenchmark(
         input_fn=max_pool2d_backward_input_fn,
         op_name="max_pool2d_backward",
         torch_op=torch_max_pool2d_backward_wrapper,
->>>>>>> b1fe7aa9
         dtypes=FLOAT_DTYPES,
         is_backward=False,
     )
 
-<<<<<<< HEAD
-    bench.set_gems(flag_gems.avg_pool2d_backward)
-=======
     bench.set_gems(flag_gems.max_pool2d_backward)
->>>>>>> b1fe7aa9
     bench.run()
 
 
