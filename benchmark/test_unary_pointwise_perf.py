--- conflicted
+++ resolved
@@ -193,10 +193,7 @@
     bench.run()
 
 
-<<<<<<< HEAD
-=======
 @pytest.mark.skipif(flag_gems.device == "musa", reason="AssertionError")
->>>>>>> 0e5ca772
 @pytest.mark.glu_backward
 def test_glu_backward_perf():
     bench = GluBenchmark(
